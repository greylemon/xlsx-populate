[![view on npm](http://img.shields.io/npm/v/xlsx-populate.svg)](https://www.npmjs.org/package/xlsx-populate)
[![npm module downloads per month](http://img.shields.io/npm/dm/xlsx-populate.svg)](https://www.npmjs.org/package/xlsx-populate)
[![Build Status](https://travis-ci.org/dtjohnson/xlsx-populate.svg?branch=master)](https://travis-ci.org/dtjohnson/xlsx-populate)
[![Dependency Status](https://david-dm.org/dtjohnson/xlsx-populate.svg)](https://david-dm.org/dtjohnson/xlsx-populate)

# xlsx-populate
Excel XLSX parser/generator written in JavaScript with Node.js and browser support, jQuery/d3-style method chaining, encryption, and a focus on keeping existing workbook features and styles in tact.

## Table of Contents
- [Installation](#installation)
  * [Node.js](#nodejs)
  * [Browser](#browser)
- [Usage](#usage)
  * [Populating Data](#populating-data)
  * [Parsing Data](#parsing-data)
  * [Ranges](#ranges)
  * [Rows and Columns](#rows-and-columns)
  * [Managing Sheets](#managing-sheets)
  * [Defined Names](#defined-names)
  * [Find and Replace](#find-and-replace)
  * [Styles](#styles)
  * [Rich Texts](#rich-texts)
  * [Dates](#dates)
  * [Data Validation](#data-validation)
  * [Method Chaining](#method-chaining)
  * [Hyperlinks](#hyperlinks)
  * [Print Options](#print-options)
  * [Page Margins](#page-margins)
  * [SheetView Panes](#sheetview-panes)
  * [Serving from Express](#serving-from-express)
  * [Browser Usage](#browser-usage)
  * [Promises](#promises)
  * [Encryption](#encryption)
- [Missing Features](#missing-features)
- [Submitting an Issue](#submitting-an-issue)
- [Contributing](#contributing)
  * [How xlsx-populate Works](#how-xlsx-populate-works)
  * [Setting up your Environment](#setting-up-your-environment)
  * [Pull Request Checklist](#pull-request-checklist)
  * [Gulp Tasks](#gulp-tasks)
- [Style Reference](#style-reference)
- [API Reference](#api-reference)

## Installation

### Node.js
```bash
npm install xlsx-populate
```
Note that xlsx-populate uses ES6 features so only Node.js v4+ is supported.

### Browser

A functional browser example can be found in [examples/browser/index.html](https://gitcdn.xyz/repo/dtjohnson/xlsx-populate/master/examples/browser/index.html).

xlsx-populate is written first for Node.js. We use [browserify](http://browserify.org/) and [babelify](https://github.com/babel/babelify) to transpile and pack up the module for use in the browser.

You have a number of options to include the code in the browser. You can download the combined, minified code from the browser directory in this repository or you can install with bower:
```bash
bower install xlsx-populate
```
After including the module in the browser, it is available globally as `XlsxPopulate`.

Alternatively, you can require this module using [browserify](http://browserify.org/). Since xlsx-populate uses ES6 features, you will also need to use [babelify](https://github.com/babel/babelify) with [babel-preset-env](https://www.npmjs.com/package/babel-preset-env).

## Usage

xlsx-populate has an [extensive API](#api-reference) for working with Excel workbooks. This section reviews the most common functions and use cases. Examples can also be found in the examples directory of the source code.

### Populating Data

To populate data in a workbook, you first load one (either blank, from data, or from file). Then you can access sheets and
 cells within the workbook to manipulate them.
```js
const XlsxPopulate = require('xlsx-populate');

// Load a new blank workbook
XlsxPopulate.fromBlankAsync()
    .then(workbook => {
        // Modify the workbook.
        workbook.sheet("Sheet1").cell("A1").value("This is neat!");
<<<<<<< HEAD

=======
        
>>>>>>> 6e386bf0
        // Write to file.
        return workbook.toFileAsync("./out.xlsx");
    });
```

### Parsing Data

You can pull data out of existing workbooks using [Cell.value](#Cell+value) as a getter without any arguments:
```js
const XlsxPopulate = require('xlsx-populate');

// Load an existing workbook
XlsxPopulate.fromFileAsync("./Book1.xlsx")
    .then(workbook => {
        // Modify the workbook.
        const value = workbook.sheet("Sheet1").cell("A1").value();
<<<<<<< HEAD

=======
        
>>>>>>> 6e386bf0
        // Log the value.
        console.log(value);
    });
```
<<<<<<< HEAD
__Note__: in cells that contain values calculated by formulas, Excel will store the calculated value in the workbook. The [value](#Cell+value) method will return the value of the cells at the time the workbook was saved. xlsx-populate will _not_ recalculate the values as you manipulate the workbook and will _not_ write the values to the output.
=======
__Note__: in cells that contain values calculated by formulas, Excel will store the calculated value in the workbook. The [value](#Cell+value) method will return the value of the cells at the time the workbook was saved. xlsx-populate will _not_ recalculate the values as you manipulate the workbook and will _not_ write the values to the output. 
>>>>>>> 6e386bf0

### Ranges
xlsx-populate also supports ranges of cells to allow parsing/manipulation of multiple cells at once.
```js
const r = workbook.sheet(0).range("A1:C3");

// Set all cell values to the same value:
r.value(5);

// Set the values using a 2D array:
r.value([
    [1, 2, 3],
    [4, 5, 6],
    [7, 8, 9]
]);

// Set the values using a callback function:
r.value((cell, ri, ci, range) => Math.random());
```

A common use case is to simply pull all of the values out all at once. You can easily do that with the [Sheet.usedRange](#Sheet+usedRange) method.
```js
// Get 2D array of all values in the worksheet.
const values = workbook.sheet("Sheet1").usedRange().value();
```

Alternatively, you can set the values in a range with only the top-left cell in the range:
```js
workbook.sheet(0).cell("A1").value([
    [1, 2, 3],
    [4, 5, 6],
    [7, 8, 9]
]);
```
The set range is returned.

### Rows and Columns

You can access rows and columns in order to change size, hide/show, or access cells within:
```js
// Get the B column, set its width and unhide it (assuming it was hidden).
sheet.column("B").width(25).hidden(false);

<<<<<<< HEAD
const cell = sheet.row(5).cell(3); // Returns the cell at C5.
=======
const cell = sheet.row(5).cell(3); // Returns the cell at C5. 
>>>>>>> 6e386bf0
```

### Managing Sheets
xlsx-populate supports a number of options for managing sheets.

You can get a sheet by name or index or get all of the sheets as an array:
```js
// Get sheet by index
const sheet1 = workbook.sheet(0);

// Get sheet by name
const sheet2 = workbook.sheet("Sheet2");

// Get all sheets as an array
const sheets = workbook.sheets();
```

You can add new sheets:
```js
// Add a new sheet named 'New 1' at the end of the workbook
const newSheet1 = workbook.addSheet('New 1');

// Add a new sheet named 'New 2' at index 1 (0-based)
const newSheet2 = workbook.addSheet('New 2', 1);

// Add a new sheet named 'New 3' before the sheet named 'Sheet1'
const newSheet3 = workbook.addSheet('New 3', 'Sheet1');

// Add a new sheet named 'New 4' before the sheet named 'Sheet1' using a Sheet reference.
const sheet = workbook.sheet('Sheet1');
const newSheet4 = workbook.addSheet('New 4', sheet);
```
*Note: the sheet rename method does not rename references to the sheet so formulas, etc. can be broken. Use with caution!*

You can rename sheets:
```js
// Rename the first sheet.
const sheet = workbook.sheet(0).name("new sheet name");
```

You can move sheets:
```js
// Move 'Sheet1' to the end
workbook.moveSheet("Sheet1");

// Move 'Sheet1' to index 2
workbook.moveSheet("Sheet1", 2);

// Move 'Sheet1' before 'Sheet2'
workbook.moveSheet("Sheet1", "Sheet2");
```
The above methods can all use sheet references instead of names as well. And you can also move a sheet using a method on the sheet:
```js
// Move the sheet before 'Sheet2'
sheet.move("Sheet2");
```

You can delete sheets:
```js
// Delete 'Sheet1'
workbook.deleteSheet("Sheet1");

// Delete sheet with index 2
workbook.deleteSheet(2);

// Delete from sheet reference
workbook.sheet(0).delete();
```

You can get/set the active sheet:
```js
// Get the active sheet
const sheet = workbook.activeSheet();

// Check if the current sheet is active
sheet.active() // returns true or false

// Activate the sheet
sheet.active(true);

// Or from the workbook
workbook.activeSheet("Sheet2");
```

### Defined Names
Excel supports creating defined names that refer to addresses, formulas, or constants. These defined names can be scoped
to the entire workbook or just individual sheets. xlsx-populate supports looking up defined names that refer to cells or
ranges. (Dereferencing other names will result in an error.) Defined names are particularly useful if you are populating
data into a known template. Then you do need to know the exact location.

```js
// Look up workbook-scoped name and set the value to 5.
workbook.definedName("some name").value(5);

// Look of a name scoped to the first sheet and set the value to "foo".
workbook.sheet(0).definedName("some other name").value("foo");
```

You can also create, modify, or delete defined names:
```js
// Create/modify a workbook-scope defined name
workbook.definedName("some name", "TRUE");

// Delete a sheet-scoped defined name:
workbook.sheet(0).definedName("some name", null);
```

### Find and Replace
You can search for occurrences of text in cells within the workbook or sheets and optionally replace them.
```js
// Find all occurrences of the text "foo" in the workbook and replace with "bar".
workbook.find("foo", "bar"); // Returns array of matched cells

<<<<<<< HEAD
// Find the matches but don't replace.
=======
// Find the matches but don't replace. 
>>>>>>> 6e386bf0
workbook.find("foo");

// Just look in the first sheet.
workbook.sheet(0).find("foo");

// Check if a particular cell matches the value.
workbook.sheet("Sheet1").cell("A1").find("foo"); // Returns true or false
```

Like [String.replace](https://developer.mozilla.org/en-US/docs/Web/JavaScript/Reference/Global_Objects/String/replace), the find method can also take a RegExp search pattern and replace can take a function callback:
```js
// Use a RegExp to replace all lowercase letters with uppercase
workbook.find(/[a-z]+/g, match => match.toUpperCase());
```

### Styles
xlsx-populate supports a wide range of cell formatting. See the [Style Reference](#style-reference) for the various options.

To set/set a cell style:
```js
// Set a single style
cell.style("bold", true);

// Set multiple styles
cell.style({ bold: true, italic: true });

// Get a single style
const bold = cell.style("bold"); // true
<<<<<<< HEAD

// Get multiple styles
const styles = cell.style(["bold", "italic"]); // { bold: true, italic: true }
=======
 
// Get multiple styles
const styles = cell.style(["bold", "italic"]); // { bold: true, italic: true } 
>>>>>>> 6e386bf0
```

Similarly for ranges:
```js
// Set all cells in range with a single style
range.style("bold", true);

// Set with a 2D array
range.style("bold", [[true, false], [false, true]]);

// Set with a callback function
range.style("bold", (cell, ri, ci, range) => Math.random() > 0.5);

// Set multiple styles using any combination
range.style({
    bold: true,
    italic: [[true, false], [false, true]],
    underline: (cell, ri, ci, range) => Math.random() > 0.5
});
```

If you are setting styles for many cells, performance is far better if you set for an entire row or column:
```js
// Set a single style
sheet.row(1).style("bold", true);

// Set multiple styles
sheet.column("A").style({ bold: true, italic: true });

// Get a single style
const bold = sheet.column(3).style("bold");
<<<<<<< HEAD

// Get multiple styles
const styles = sheet.row(5).style(["bold", "italic"]);
=======
 
// Get multiple styles
const styles = sheet.row(5).style(["bold", "italic"]); 
>>>>>>> 6e386bf0
```
Note that the row/column style behavior mirrors Excel. Setting a style on a column will apply that style to all existing cells and any new cells that are populated. Getting the row/column style will return only the styles that have been applied to the entire row/column, not the styles of every cell in the row or column.

Some styles take values that are more complex objects:
```js
cell.style("fill", {
    type: "pattern",
    pattern: "darkDown",
    foreground: {
        rgb: "ff0000"
    },
    background: {
        theme: 3,
        tint: 0.4
    }
});
```

There are often shortcuts for the setters, but the getters will always return the full objects:
```js
cell.style("fill", "0000ff");

const fill = cell.style("fill");
/*
fill is now set to:
{
    type: "solid",
    color: {
        rgb: "0000ff"
    }
}
*/
```

Number formats are one of the most common styles. They can be set using the `numberFormat` style.
```js
cell.style("numberFormat", "0.00");
```

Information on how number format codes work can be found [here](https://support.office.com/en-us/article/Number-format-codes-5026bbd6-04bc-48cd-bf33-80f18b4eae68?ui=en-US&rs=en-US&ad=US).
You can also look up the desired format code in Excel:
* Right-click on a cell in Excel with the number format you want.
* Click on "Format Cells..."
* Switch the category to "Custom" if it is not already.
* The code in the "Type" box is the format you should copy.

<<<<<<< HEAD
### Rich Texts
You can read/write rich texts to cells.
```js
const RichTexts = require('xlsx-Populate').RichTexts;

const cell = workbook.sheet(0).cell('A1');
// set value to rich text
const richtext = new RichTexts(cell);
cell.value(richtext)

// create new cell with rich text
richtext
    // support all line separators
    .add('123\n', { italic: true, fontColor: '123456' })
    .add('456\r', { italic: true, fontColor: '654321' })
    .add('789\r\n', { italic: true, fontColor: 'ff0000' })
    .add('10\n11\r12', { italic: true, fontColor: '00ff00' });
// remember to set height to show the whole row
workbook.sheet(0).row(1).height(100);

// add to the first
richtext.add('to the first!', {italic: true, fontColor: 'FF123456'}, 0);

// add to the second
richtext.add('to the second!', {}, 1);

// get concatenate text
// returns 'to the first!123\r\n456\r\n789\r\n10\r\n11\r\n12to the last!'
richtext.text;

// modify a rich text cell
cell.value().get(0).style('fontFamily', 'Calibri')

// read multiple styles
cell.value().get(0).style(['fontFamily', 'italic', 'bold'])

// delete rich text fragment
cell.value().remove(0);
```

=======
>>>>>>> 6e386bf0
### Dates

Excel stores date/times as the number of days since 1/1/1900 ([sort of](https://en.wikipedia.org/wiki/Leap_year_bug)). It just applies a number formatting to make the number appear as a date. So to set a date value, you will need to also set a number format for a date if one doesn't already exist in the cell:
```js
cell.value(new Date(2017, 1, 22)).style("numberFormat", "dddd, mmmm dd, yyyy");
```
When fetching the value of the cell, it will be returned as a number. To convert it to a date use [XlsxPopulate.numberToDate](#XlsxPopulate.numberToDate):
```js
const num = cell.value(); // 42788
const date = XlsxPopulate.numberToDate(num); // Wed Feb 22 2017 00:00:00 GMT-0500 (Eastern Standard Time)
```

### Data Validation
Data validation is also supported. To set/get/remove a cell data validation:
```js
// Set the data validation
cell.dataValidation({
    type: 'list',
<<<<<<< HEAD
    allowBlank: false,
=======
    allowBlank: false, 
>>>>>>> 6e386bf0
    showInputMessage: false,
    prompt: false,
    promptTitle: 'String',
    showErrorMessage: false,
    error: 'String',
    errorTitle: 'String',
    operator: 'String',
    formula1: '$A:$A',//Required
    formula2: 'String'
});

//Here is a short version of the one above.
cell.dataValidation('$A:$A');

// Get the data validation
const obj = cell.dataValidation(); // Returns an object

// Remove the data validation
cell.dataValidation(null); //Returns the cell
```

Similarly for ranges:
```js

// Set all cells in range with a single shared data validation
range.dataValidation({
    type: 'list',
<<<<<<< HEAD
    allowBlank: false,
=======
    allowBlank: false, 
>>>>>>> 6e386bf0
    showInputMessage: false,
    prompt: false,
    promptTitle: 'String',
    showErrorMessage: false,
    error: 'String',
    errorTitle: 'String',
    operator: 'String',
    formula1: 'Item1,Item2,Item3,Item4',//Required
    formula2: 'String'
});

//Here is a short version of the one above.
range.dataValidation('Item1,Item2,Item3,Item4');

// Get the data validation
const obj = range.dataValidation(); // Returns an object

// Remove the data validation
range.dataValidation(null); //Returns the Range
```
Please note, the data validation gets applied to the entire range, *not* each Cell in the range.

### Method Chaining

xlsx-populate uses method-chaining similar to that found in [jQuery](https://jquery.com/) and [d3](https://d3js.org/). This lets you construct large chains of setters as desired:
```js
workbook
    .sheet(0)
        .cell("A1")
            .value("foo")
            .style("bold", true)
        .relativeCell(1, 0)
            .formula("A1")
            .style("italic", true)
.workbook()
    .sheet(1)
        .range("A1:B3")
            .value(5)
        .cell(0, 0)
            .style("underline", "double");
<<<<<<< HEAD

=======
        
>>>>>>> 6e386bf0
```

### Hyperlinks
Hyperlinks are also supported on cells using the [Cell.hyperlink](#Cell+hyperlink) method. The method will _not_ style the content to look like a hyperlink. You must do that yourself:
```js
// Set a hyperlink
cell.value("Link Text")
    .style({ fontColor: "0563c1", underline: true })
    .hyperlink("http://example.com");

// Set a hyperlink with tooltip
cell.value("Link Text")
    .style({ fontColor: "0563c1", underline: true })
    .hyperlink({ hyperlink: "http://example.com", tooltip: "example.com" });

// Get the hyperlink
const value = cell.hyperlink(); // Returns 'http://example.com'

// Set a hyperlink to email
cell.value("Click to Email Jeff Bezos")
    .hyperlink({ email: "jeff@amazon.com", emailSubject: "I know you're a busy man Jeff, but..." });

// Set a hyperlink to an internal cell using an address string.
cell.value("Click to go to an internal cell")
    .hyperlink("Sheet2!A1");

// Set a hyperlink to an internal cell using a cell object.
cell.value("Click to go to an internal cell")
    .hyperlink(workbook.sheet(0).cell("A1"));
```

### Print Options
Print options are accessed using the [Sheet.printOptions](#Sheet+printOptions) method. Defaults are all assumed to be false, so if the attribute is missing, then the method returns false. A method [Sheet.printGridLines](#Sheet+printGridLines) is provided to offer the convenience of setting both gridLines and gridLinesSet.
```js
// Print row and column headings
sheet.printOptions('headings', true);

// Get the headings flag
const headings = sheet.printOptions('headings'); // Returns true

// Clear flag for center on page vertically when printing
sheet.printOptions('verticalCentered', undefined);

// Get the verticalCentered flag
const verticalCentered = sheet.printOptions('verticalCentered'); // Returns false

// Enable grid lines in print
sheet.printGridLines(true);

// Now both gridLines and gridLinesSet print options are set
sheet.printOptions('gridLines') === sheet.printOptions('gridLinesSet') === true; // Returns true

// To disable, just disable one of gridLines or gridLinesSet
sheet.printOptions('gridLineSets', false);

const isPrintGridLinesEnabled = sheet.printGridLines(); // Returns false
```

### Page Margins
Excel requires that all page margins are defined or none at all. To ensure this, please choose an existing or custom preset. See [Sheet.pageMarginsPreset](#Sheet+pageMarginsPreset).

```js
// Get the current preset
sheet.pageMarginsPreset(); // Returns undefined

// Switch to an existing preset
sheet.pageMarginsPreset('normal');
```

Page margins are accessed using the [Sheet.pageMargins](#Sheet+pageMargins) method. If a page margin is not set, the preset will fill in the gaps.

```js
// Get top margin in inches, note that the current preset is currently set to normal (see above)
sheet.pageMargins('top'); // Returns 0.75

// Set top page margin in inches
sheet.pageMargins('top', 1.1);

// Get top page margin in inches.
const topPageMarginInInches = sheet.pageMargins('top'); // Returns 1.1
```

<<<<<<< HEAD
=======
### SheetView Panes
SheetView Panes are accessed using the [Sheet.panes](#Sheet+panes) method.
For convenience, we have [Sheet.freezePanes](#Sheet+freezePanes),
[Sheet.splitPanes](#Sheet+splitPanes), [Sheet.resetPanes](#Sheet+resetPanes),
and type [PaneOptions](#paneoptions--object).
```js
// access Pane options
sheet.panes(); // return PaneOptions Object

// manually Set Pane options, WARNING: setting wrong options may result in excel fails to open.
const paneOptions = { state: 'frozen', topLeftCell: 'B2', xSplit: 1, ySplit: 1, activePane: 'bottomRight' }
sheet.panes(paneOptions); // return PaneOptions Object

// freeze panes (freeze first column and first two rows)
sheet.freezePanes(1, 2);
// OR
sheet.freezePanes('B3');

// split panes (Horizontal Split Position: 1000 / 20 pt, Vertical Split Position: 2000 / 20 pt)
sheet.splitPanes(1000, 2000);

// reset to normal panes (no freeze panes and split panes)
sheet.resetPanes();
```

>>>>>>> 6e386bf0
### Serving from Express
You can serve the workbook from [express](http://expressjs.com/) or other web servers with something like this:
```js
router.get("/download", function (req, res, next) {
    // Open the workbook.
    XlsxPopulate.fromFileAsync("input.xlsx")
        .then(workbook => {
            // Make edits.
            workbook.sheet(0).cell("A1").value("foo");
<<<<<<< HEAD

=======
            
>>>>>>> 6e386bf0
            // Get the output
            return workbook.outputAsync();
        })
        .then(data => {
            // Set the output file name.
            res.attachment("output.xlsx");
<<<<<<< HEAD

=======
            
>>>>>>> 6e386bf0
            // Send the workbook.
            res.send(data);
        })
        .catch(next);
});
```

### Browser Usage
Usage in the browser is almost the same. A functional example can be found in [examples/browser/index.html](https://gitcdn.xyz/repo/dtjohnson/xlsx-populate/master/examples/browser/index.html). The library is exposed globally as `XlsxPopulate`. Existing workbooks can be loaded from a file:
```js
// Assuming there is a file input in the page with the id 'file-input'
var file = document.getElementById("file-input").files[0];

// A File object is a special kind of blob.
XlsxPopulate.fromDataAsync(file)
    .then(function (workbook) {
        // ...
    });
```

You can also load from AJAX if you set the responseType to 'arraybuffer':
```js
var req = new XMLHttpRequest();
req.open("GET", "http://...", true);
req.responseType = "arraybuffer";
req.onreadystatechange = function () {
    if (req.readyState === 4 && req.status === 200){
        XlsxPopulate.fromDataAsync(req.response)
            .then(function (workbook) {
                // ...
            });
    }
};

req.send();
```

To download the workbook, you can either export as a blob (default behavior) or as a base64 string. You can then insert a link into the DOM and click it:
```js
workbook.outputAsync()
    .then(function (blob) {
        if (window.navigator && window.navigator.msSaveOrOpenBlob) {
            // If IE, you must uses a different method.
            window.navigator.msSaveOrOpenBlob(blob, "out.xlsx");
        } else {
            var url = window.URL.createObjectURL(blob);
            var a = document.createElement("a");
            document.body.appendChild(a);
            a.href = url;
            a.download = "out.xlsx";
            a.click();
            window.URL.revokeObjectURL(url);
            document.body.removeChild(a);
        }
    });
```

Alternatively, you can download via a data URI, but this is not supported by IE:
```js
workbook.outputAsync("base64")
    .then(function (base64) {
        location.href = "data:" + XlsxPopulate.MIME_TYPE + ";base64," + base64;
    });
```

### Promises
xlsx-populate uses [promises](https://developer.mozilla.org/en-US/docs/Web/JavaScript/Reference/Global_Objects/Promise) to manage async input/output. By default it uses the `Promise` defined in the browser or Node.js. In browsers that don't support promises (IE) a [polyfill is used via JSZip](https://stuk.github.io/jszip/documentation/api_jszip/external.html).
```js
// Get the current promise library in use.
// Helpful for getting a usable Promise library in IE.
var Promise = XlsxPopulate.Promise;
```

If you prefer, you can override the default `Promise` library used with another ES6 compliant library like [bluebird](http://bluebirdjs.com/).
```js
const Promise = require("bluebird");
const XlsxPopulate = require("xlsx-populate");
XlsxPopulate.Promise = Promise;
```

### Encryption
XLSX Agile encryption and descryption are supported so you can read and write password-protected workbooks. To read a protected workbook, pass the password in as an option:
```js
XlsxPopulate.fromFileAsync("./Book1.xlsx", { password: "S3cret!" })
    .then(workbook => {
        // ...
    });
```

Similarly, to write a password encrypted workbook:
```js
workbook.toFileAsync("./out.xlsx", { password: "S3cret!" });
```
The password option is supported in all output methods. N.B. Workbooks will only be encrypted if you supply a password when outputting even if they had a password when reading.

<<<<<<< HEAD
Encryption support is also available in the browser, but take care! Any password you put in browser code can be read by anyone with access to your code. You should only use passwords that are supplied by the end-user. Also, the performance of encryption/decryption in the browser is far worse than with Node.js. IE, in particular, is extremely slow. xlsx-populate is bundled for browsers with and without encryption support as the encryption libraries increase the size of the bundle a lot.
=======
Encryption support is also available in the browser, but take care! Any password you put in browser code can be read by anyone with access to your code. You should only use passwords that are supplied by the end-user. Also, the performance of encryption/decryption in the browser is far worse than with Node.js. IE, in particular, is extremely slow. xlsx-populate is bundled for browsers with and without encryption support as the encryption libraries increase the size of the bundle a lot.  
>>>>>>> 6e386bf0

## Missing Features
There are many, many features of the XLSX format that are not yet supported. If your use case needs something that isn't supported
please open an issue to show your support. Better still, feel free to [contribute](#contributing) a pull request!

## Submitting an Issue
If you happen to run into a bug or an issue, please feel free to [submit an issue](https://github.com/dtjohnson/xlsx-populate/issues). I only ask that you please include sample JavaScript code that demonstrates the issue.
<<<<<<< HEAD
If the problem lies with modifying some template, it is incredibly difficult to debug the issue without the template. So please attach the template if possible. If you have confidentiality concerns, please attach a different workbook that exhibits the issue or you can send your workbook directly to [dtjohnson](https://github.com/dtjohnson) after creating the issue.
=======
If the problem lies with modifying some template, it is incredibly difficult to debug the issue without the template. So please attach the template if possible. If you have confidentiality concerns, please attach a different workbook that exhibits the issue or you can send your workbook directly to [dtjohnson](https://github.com/dtjohnson) after creating the issue. 
>>>>>>> 6e386bf0

## Contributing

Pull requests are very much welcome! If you'd like to contribute, please make sure to read this section carefully first.

### How xlsx-populate Works
An XLSX workbook is essentially a zip of a bunch of XML files. xlsx-populate uses [JSZip](https://stuk.github.io/jszip/)
to unzip the workbook and [sax-js](https://github.com/isaacs/sax-js) to parse the XML documents into corresponding objects.
As you call methods, xlsx-populate manipulates the content of those objects. When you generate the output, xlsx-populate
uses [xmlbuilder-js](https://github.com/oozcitak/xmlbuilder-js) to convert the objects back to XML and then uses JSZip to
rezip them back into a workbook.

The way in which xlsx-populate manipulates objects that are essentially the XML data is very different from the usual way
parser/generator libraries work. Most other libraries will deserialize the XML into a rich object model. That model is then
manipulated and serialized back into XML upon generation. The challenge with this approach is that the Office Open XML spec is [HUGE](http://www.ecma-international.org/publications/standards/Ecma-376.htm).
It is extremely difficult for libraries to be able to support the entire specification. So these other libraries will deserialize
only the portion of the spec they support and any other content/styles in the workbook they don't support are lost. Since
xlsx-populate just manipulates the XML data, it is able to preserve styles and other content while still only supporting
a fraction of the spec.

### Setting up your Environment
You'll need to make sure [Node.js](https://nodejs.org/en/) v4+ is installed (as xlsx-populate uses ES6 syntax). You'll also
need to install [gulp](https://github.com/gulpjs/gulp):
```bash
npm install -g gulp
```

Make sure you have [git](https://git-scm.com/) installed. Then follow [this guide](https://git-scm.com/book/en/v2/GitHub-Contributing-to-a-Project) to see how to check out code, branch, and
then submit your code as a pull request. When you check out the code, you'll first need to install the npm dependencies.
From the project root, run:
```bash
npm install
```

The default gulp task is set up to watch the source files for updates and retest while you edit. From the project root just run:
```bash
gulp
```

You should see the test output in your console window. As you edit files the tests will run again and show you if you've
broken anything. (Note that if you've added new files you'll need to restart gulp for the new files to be watched.)

Now write your code and make sure to add [Jasmine](https://jasmine.github.io/) unit tests. When you are finished, you need
to build the code for the browser. Do that by running the gulp build command:
```bash
gulp build
```

Verify all is working, check in your code, and submit a pull request.

### Pull Request Checklist
To make sure your code is consistent and high quality, please make sure to follow this checklist before submitting a pull request:
 * Your code must follow the getter/setter pattern using a single function for both. Check `arguments.length` or use `ArgHandler` to distinguish.
 * You must use valid [JSDoc](http://usejsdoc.org/) comments on *all* methods and classes. Use `@private` for private methods and `@ignore` for any public methods that are internal to xlsx-populate and should not be included in the public API docs.
 * You must adhere to the configured [ESLint](http://eslint.org/) linting rules. You can configure your IDE to display rule violations live or you can run `gulp lint` to see them.
 * Use [ES6](http://es6-features.org/#Constants) syntax. (This should be enforced by ESLint.)
 * Make sure to have full [Jasmine](https://jasmine.github.io/) unit test coverage for your code.
 * Make sure all tests pass successfully.
 * Whenever possible, do not modify/break existing API behavior. This module adheres to the [semantic versioning standard](https://docs.npmjs.com/getting-started/semantic-versioning). So any breaking changes will require a major release.
 * If your feature needs more documentation than just the JSDoc output, please add to the docs/template.md README file.
<<<<<<< HEAD

=======
 
>>>>>>> 6e386bf0

### Gulp Tasks

xlsx-populate uses [gulp](https://github.com/gulpjs/gulp) as a build tool. There are a number of tasks:

* __browser__ - Transpile and build client-side JavaScript project bundle using [browserify](http://browserify.org/) and [babelify](https://github.com/babel/babelify).
* __lint__ - Check project source code style using [ESLint](http://eslint.org/).
* __unit__ - Run [Jasmine](https://jasmine.github.io/) unit tests.
* __unit-browser__ - Run the unit tests in real browsers using [Karma](https://karma-runner.github.io/1.0/index.html).
* __e2e-parse__ - End-to-end tests of parsing data out of sample workbooks that were created in Microsoft Excel.
* __e2e-generate__ - End-to-end tests of generating workbooks using xlsx-populate. To verify the workbooks were truly generated correctly they need to be opened in Microsoft Excel and verified. This task automates this verification using the .NET Excel Interop library with [Edge.js](https://github.com/tjanczuk/edge) acting as a bridge between Node.js and C#. Note that these tests will _only_ run on Windows with Microsoft Excel and the [Primary Interop Assemblies installed](https://msdn.microsoft.com/en-us/library/kh3965hw.aspx).
* __e2e-browser__ - End-to-end tests of usage of the browserify bundle in real browsers using Karma.
* __blank__ - Convert a blank XLSX template into a JS buffer module to support [fromBlankAsync](#XlsxPopulate.fromBlankAsync).
* __docs__ - Build this README doc by combining docs/template.md, API docs generated with [jsdoc-to-markdown](https://github.com/jsdoc2md/jsdoc-to-markdown), and a table of contents generated with [markdown-toc](https://github.com/jonschlinkert/markdown-toc).
* __watch__ - Watch files for changes and then run associated gulp task. (Used by the default task.)
* __build__ - Run all gulp tasks, including linting and tests, and build the docs and browser bundle.
* __default__ - Run blank, unit, and docs tasks and watch the source files for those tasks for changes.

## Style Reference

### Styles
|Style Name|Type|Description|
| ------------- | ------------- | ----- |
|bold|`boolean`|`true` for bold, `false` for not bold|
|italic|`boolean`|`true` for italic, `false` for not italic|
<<<<<<< HEAD
|underline|`boolean\|string`|`true` for single underline, `false` for no underline, `'double'` for double-underline|
=======
|underline|`boolean|string`|`true` for single underline, `false` for no underline, `'double'` for double-underline|
>>>>>>> 6e386bf0
|strikethrough|`boolean`|`true` for strikethrough `false` for not strikethrough|
|subscript|`boolean`|`true` for subscript, `false` for not subscript (cannot be combined with superscript)|
|superscript|`boolean`|`true` for superscript, `false` for not superscript (cannot be combined with subscript)|
|fontSize|`number`|Font size in points. Must be greater than 0.|
|fontFamily|`string`|Name of font family.|
<<<<<<< HEAD
|fontGenericFamily|`number`|1: Serif, 2: Sans Serif, 3: Monospace, |
|fontScheme|`string`|`'minor'`\|`'major'`\|`'none'` |
|fontColor|`Color\|string\|number`|Color of the font. If string, will set an RGB color. If number, will set a theme color.|
=======
|fontColor|`Color|string|number`|Color of the font. If string, will set an RGB color. If number, will set a theme color.|
>>>>>>> 6e386bf0
|horizontalAlignment|`string`|Horizontal alignment. Allowed values: `'left'`, `'center'`, `'right'`, `'fill'`, `'justify'`, `'centerContinuous'`, `'distributed'`|
|justifyLastLine|`boolean`|a.k.a Justified Distributed. Only applies when horizontalAlignment === `'distributed'`. A boolean value indicating if the cells justified or distributed alignment should be used on the last line of text. (This is typical for East Asian alignments but not typical in other contexts.)|
|indent|`number`|Number of indents. Must be greater than or equal to 0.|
|verticalAlignment|`string`|Vertical alignment. Allowed values: `'top'`, `'center'`, `'bottom'`, `'justify'`, `'distributed'`|
|wrapText|`boolean`|`true` to wrap the text in the cell, `false` to not wrap.|
|shrinkToFit|`boolean`|`true` to shrink the text in the cell to fit, `false` to not shrink.|
|textDirection|`string`|Direction of the text. Allowed values: `'left-to-right'`, `'right-to-left'`|
|textRotation|`number`|Counter-clockwise angle of rotation in degrees. Must be [-90, 90] where negative numbers indicate clockwise rotation.|
|angleTextCounterclockwise|`boolean`|Shortcut for textRotation of 45 degrees.|
|angleTextClockwise|`boolean`|Shortcut for textRotation of -45 degrees.|
|rotateTextUp|`boolean`|Shortcut for textRotation of 90 degrees.|
|rotateTextDown|`boolean`|Shortcut for textRotation of -90 degrees.|
|verticalText|`boolean`|Special rotation that shows text vertical but individual letters are oriented normally. `true` to rotate, `false` to not rotate.|
<<<<<<< HEAD
|fill|`SolidFill\|PatternFill\|GradientFill\|Color\|string\|number`|The cell fill. If Color, will set a solid fill with the color. If string, will set a solid RGB fill. If number, will set a solid theme color fill.|
|border|`Borders\|Border\|string\|boolean}`|The border settings. If string, will set outside borders to given border style. If true, will set outside border style to `'thin'`.|
|borderColor|`Color\|string\|number`|Color of the borders. If string, will set an RGB color. If number, will set a theme color.|
|borderStyle|`string`|Style of the outside borders. Allowed values: `'hair'`, `'dotted'`, `'dashDotDot'`, `'dashed'`, `'mediumDashDotDot'`, `'thin'`, `'slantDashDot'`, `'mediumDashDot'`, `'mediumDashed'`, `'medium'`, `'thick'`, `'double'`|
|leftBorder, rightBorder, topBorder, bottomBorder, diagonalBorder|`Border\|string\|boolean`|The border settings for the given side. If string, will set border to the given border style. If true, will set border style to `'thin'`.|
|leftBorderColor, rightBorderColor, topBorderColor, bottomBorderColor, diagonalBorderColor|`Color\|string\|number`|Color of the given border. If string, will set an RGB color. If number, will set a theme color.|
=======
|fill|`SolidFill|PatternFill|GradientFill|Color|string|number`|The cell fill. If Color, will set a solid fill with the color. If string, will set a solid RGB fill. If number, will set a solid theme color fill.|
|border|`Borders|Border|string|boolean}`|The border settings. If string, will set outside borders to given border style. If true, will set outside border style to `'thin'`.|
|borderColor|`Color|string|number`|Color of the borders. If string, will set an RGB color. If number, will set a theme color.|
|borderStyle|`string`|Style of the outside borders. Allowed values: `'hair'`, `'dotted'`, `'dashDotDot'`, `'dashed'`, `'mediumDashDotDot'`, `'thin'`, `'slantDashDot'`, `'mediumDashDot'`, `'mediumDashed'`, `'medium'`, `'thick'`, `'double'`|
|leftBorder, rightBorder, topBorder, bottomBorder, diagonalBorder|`Border|string|boolean`|The border settings for the given side. If string, will set border to the given border style. If true, will set border style to `'thin'`.|
|leftBorderColor, rightBorderColor, topBorderColor, bottomBorderColor, diagonalBorderColor|`Color|string|number`|Color of the given border. If string, will set an RGB color. If number, will set a theme color.|
>>>>>>> 6e386bf0
|leftBorderStyle, rightBorderStyle, topBorderStyle, bottomBorderStyle, diagonalBorderStyle|`string`|Style of the given side.|
|diagonalBorderDirection|`string`|Direction of the diagonal border(s) from left to right. Allowed values: `'up'`, `'down'`, `'both'`|
|numberFormat|`string`|Number format code. See docs [here](https://support.office.com/en-us/article/Number-format-codes-5026bbd6-04bc-48cd-bf33-80f18b4eae68?ui=en-US&rs=en-US&ad=US).|

### Color
An object representing a color.

|Property|Type|Description|
| ------------- | ------------- | ----- |
|[rgb]|`string`|RGB color code (e.g. `'ff0000'`). Either rgb or theme is required.|
|[theme]|`number`|Index of a theme color. Either rgb or theme is required.|
|[tint]|`number`|Optional tint value of the color from -1 to 1. Particularly useful for theme colors. 0.0 means no tint, -1.0 means 100% darken, and 1.0 means 100% lighten.|

### Borders
An object representing all of the borders.

|Property|Type|Description|
| ------------- | ------------- | ----- |
<<<<<<< HEAD
|[left]|`Border\|string\|boolean`|The border settings for the left side. If string, will set border to the given border style. If true, will set border style to `'thin'`.|
|[right]|`Border\|string\|boolean`|The border settings for the right side. If string, will set border to the given border style. If true, will set border style to `'thin'`.|
|[top]|`Border\|string\|boolean`|The border settings for the top side. If string, will set border to the given border style. If true, will set border style to `'thin'`.|
|[bottom]|`Border\|string\|boolean`|The border settings for the bottom side. If string, will set border to the given border style. If true, will set border style to `'thin'`.|
|[diagonal]|`Border\|string\|boolean`|The border settings for the diagonal side. If string, will set border to the given border style. If true, will set border style to `'thin'`.|
=======
|[left]|`Border|string|boolean`|The border settings for the left side. If string, will set border to the given border style. If true, will set border style to `'thin'`.|
|[right]|`Border|string|boolean`|The border settings for the right side. If string, will set border to the given border style. If true, will set border style to `'thin'`.|
|[top]|`Border|string|boolean`|The border settings for the top side. If string, will set border to the given border style. If true, will set border style to `'thin'`.|
|[bottom]|`Border|string|boolean`|The border settings for the bottom side. If string, will set border to the given border style. If true, will set border style to `'thin'`.|
|[diagonal]|`Border|string|boolean`|The border settings for the diagonal side. If string, will set border to the given border style. If true, will set border style to `'thin'`.|
>>>>>>> 6e386bf0

### Border
An object representing an individual border.

|Property|Type|Description|
| ------------- | ------------- | ----- |
|style|`string`|Style of the given border.|
<<<<<<< HEAD
|color|`Color\|string\|number`|Color of the given border. If string, will set an RGB color. If number, will set a theme color.|
=======
|color|`Color|string|number`|Color of the given border. If string, will set an RGB color. If number, will set a theme color.|
>>>>>>> 6e386bf0
|[direction]|`string`|For diagonal border, the direction of the border(s) from left to right. Allowed values: `'up'`, `'down'`, `'both'`|

### SolidFill
An object representing a solid fill.

|Property|Type|Description|
| ------------- | ------------- | ----- |
|type|`'solid'`||
<<<<<<< HEAD
|color|`Color\|string\|number`|Color of the fill. If string, will set an RGB color. If number, will set a theme color.|
=======
|color|`Color|string|number`|Color of the fill. If string, will set an RGB color. If number, will set a theme color.|
>>>>>>> 6e386bf0

### PatternFill
An object representing a pattern fill.

|Property|Type|Description|
| ------------- | ------------- | ----- |
|type|`'pattern'`||
|pattern|`string`|Name of the pattern. Allowed values: `'gray125'`, `'darkGray'`, `'mediumGray'`, `'lightGray'`, `'gray0625'`, `'darkHorizontal'`, `'darkVertical'`, `'darkDown'`, `'darkUp'`, `'darkGrid'`, `'darkTrellis'`, `'lightHorizontal'`, `'lightVertical'`, `'lightDown'`, `'lightUp'`, `'lightGrid'`, `'lightTrellis'`.|
<<<<<<< HEAD
|foreground|`Color\|string\|number`|Color of the foreground. If string, will set an RGB color. If number, will set a theme color.|
|background|`Color\|string\|number`|Color of the background. If string, will set an RGB color. If number, will set a theme color.|
=======
|foreground|`Color|string|number`|Color of the foreground. If string, will set an RGB color. If number, will set a theme color.|
|background|`Color|string|number`|Color of the background. If string, will set an RGB color. If number, will set a theme color.|
>>>>>>> 6e386bf0

### GradientFill
An object representing a gradient fill.

|Property|Type|Description|
| ------------- | ------------- | ----- |
|type|`'gradient'`||
|[gradientType]|`string`|Type of gradient. Allowed values: `'linear'` (default), `'path'`. With a path gradient, a path is drawn between the top, left, right, and bottom values and a graident is draw from that path to the outside of the cell.|
|stops|`Array.<{}>`||
|stops[].position|`number`|The position of the stop from 0 to 1.|
<<<<<<< HEAD
|stops[].color|`Color\|string\|number`|Color of the stop. If string, will set an RGB color. If number, will set a theme color.|
=======
|stops[].color|`Color|string|number`|Color of the stop. If string, will set an RGB color. If number, will set a theme color.|
>>>>>>> 6e386bf0
|[angle]|`number`|If linear gradient, the angle of clockwise rotation of the gradient.|
|[left]|`number`|If path gradient, the left position of the path as a percentage from 0 to 1.|
|[right]|`number`|If path gradient, the right position of the path as a percentage from 0 to 1.|
|[top]|`number`|If path gradient, the top position of the path as a percentage from 0 to 1.|
|[bottom]|`number`|If path gradient, the bottom position of the path as a percentage from 0 to 1.|

## API Reference
### Classes

<dl>
<dt><a href="#Cell">Cell</a></dt>
<dd><p>A cell</p>
</dd>
<dt><a href="#Column">Column</a></dt>
<dd><p>A column.</p>
</dd>
<dt><a href="#FormulaError">FormulaError</a></dt>
<dd><p>A formula error (e.g. #DIV/0!).</p>
</dd>
<dt><a href="#PageBreaks">PageBreaks</a></dt>
<dd><p>PageBreaks</p>
</dd>
<dt><a href="#Range">Range</a></dt>
<dd><p>A range of cells.</p>
</dd>
<dt><a href="#RichTextFragment">RichTextFragment</a></dt>
<dd><p>A Rich text fragment.</p>
</dd>
<dt><a href="#RichTexts">RichTexts</a></dt>
<dd><p>A RichTexts class that contains many <a href="#RichTextFragment">RichTextFragment</a>.</p>
</dd>
<dt><a href="#Row">Row</a></dt>
<dd><p>A row.</p>
</dd>
<dt><a href="#Sheet">Sheet</a></dt>
<dd><p>A worksheet.</p>
</dd>
<dt><a href="#Workbook">Workbook</a></dt>
<dd><p>A workbook.</p>
</dd>
</dl>

### Objects

<dl>
<dt><a href="#XlsxPopulate">XlsxPopulate</a> : <code>object</code></dt>
<dd></dd>
</dl>

### Constants

<dl>
<dt><a href="#_">_</a></dt>
<dd><p>OOXML uses the CFB file format with Agile Encryption. The details of the encryption are here:
<a href="https://msdn.microsoft.com/en-us/library/dd950165(v=office.12).aspx">https://msdn.microsoft.com/en-us/library/dd950165(v=office.12).aspx</a></p>
<p>Helpful guidance also take from this Github project:
<a href="https://github.com/nolze/ms-offcrypto-tool">https://github.com/nolze/ms-offcrypto-tool</a></p>
</dd>
</dl>

### Typedefs

<dl>
<dt><a href="#PaneOptions">PaneOptions</a> : <code>Object</code></dt>
<dd><p><a href="https://docs.microsoft.com/en-us/dotnet/api/documentformat.openxml.spreadsheet.pane?view=openxml-2.8.1">https://docs.microsoft.com/en-us/dotnet/api/documentformat.openxml.spreadsheet.pane?view=openxml-2.8.1</a></p>
</dd>
</dl>

<a name="Cell"></a>

### Cell
A cell

**Kind**: global class  

* [Cell](#Cell)
    * _instance_
        * [.active()](#Cell+active) ⇒ <code>boolean</code>
        * [.active(active)](#Cell+active) ⇒ [<code>Cell</code>](#Cell)
        * [.address([opts])](#Cell+address) ⇒ <code>string</code>
        * [.column()](#Cell+column) ⇒ [<code>Column</code>](#Column)
        * [.clear()](#Cell+clear) ⇒ [<code>Cell</code>](#Cell)
        * [.columnName()](#Cell+columnName) ⇒ <code>number</code>
        * [.columnNumber()](#Cell+columnNumber) ⇒ <code>number</code>
        * [.find(pattern, [replacement])](#Cell+find) ⇒ <code>boolean</code>
        * [.formula()](#Cell+formula) ⇒ <code>string</code>
        * [.formula(formula)](#Cell+formula) ⇒ [<code>Cell</code>](#Cell)
        * [.hyperlink()](#Cell+hyperlink) ⇒ <code>string</code> \| <code>undefined</code>
        * [.hyperlink(hyperlink)](#Cell+hyperlink) ⇒ [<code>Cell</code>](#Cell)
        * [.hyperlink(opts)](#Cell+hyperlink) ⇒ [<code>Cell</code>](#Cell)
        * [.dataValidation()](#Cell+dataValidation) ⇒ <code>object</code> \| <code>undefined</code>
        * [.dataValidation(dataValidation)](#Cell+dataValidation) ⇒ [<code>Cell</code>](#Cell)
        * [.tap(callback)](#Cell+tap) ⇒ [<code>Cell</code>](#Cell)
        * [.thru(callback)](#Cell+thru) ⇒ <code>\*</code>
        * [.rangeTo(cell)](#Cell+rangeTo) ⇒ [<code>Range</code>](#Range)
        * [.relativeCell(rowOffset, columnOffset)](#Cell+relativeCell) ⇒ [<code>Cell</code>](#Cell)
        * [.row()](#Cell+row) ⇒ [<code>Row</code>](#Row)
        * [.rowNumber()](#Cell+rowNumber) ⇒ <code>number</code>
        * [.sheet()](#Cell+sheet) ⇒ [<code>Sheet</code>](#Sheet)
        * [.style(name)](#Cell+style) ⇒ <code>\*</code>
        * [.style(names)](#Cell+style) ⇒ <code>object.&lt;string, \*&gt;</code>
        * [.style(name, value)](#Cell+style) ⇒ [<code>Cell</code>](#Cell)
        * [.style(name)](#Cell+style) ⇒ [<code>Range</code>](#Range)
        * [.style(styles)](#Cell+style) ⇒ [<code>Cell</code>](#Cell)
        * [.style(style)](#Cell+style) ⇒ [<code>Cell</code>](#Cell)
        * [.value()](#Cell+value) ⇒ <code>string</code> \| <code>boolean</code> \| <code>number</code> \| <code>Date</code> \| <code>undefined</code>
        * [.value(value)](#Cell+value) ⇒ [<code>Cell</code>](#Cell)
        * [.value()](#Cell+value) ⇒ [<code>Range</code>](#Range)
        * [.workbook()](#Cell+workbook) ⇒ [<code>Workbook</code>](#Workbook)
        * [.addHorizontalPageBreak()](#Cell+addHorizontalPageBreak) ⇒ [<code>Cell</code>](#Cell)
    * _inner_
        * [~tapCallback](#Cell..tapCallback) ⇒ <code>undefined</code>
        * [~thruCallback](#Cell..thruCallback) ⇒ <code>\*</code>

<a name="Cell+active"></a>

#### cell.active() ⇒ <code>boolean</code>
Gets a value indicating whether the cell is the active cell in the sheet.

**Kind**: instance method of [<code>Cell</code>](#Cell)  
**Returns**: <code>boolean</code> - True if active, false otherwise.  
<a name="Cell+active"></a>

#### cell.active(active) ⇒ [<code>Cell</code>](#Cell)
Make the cell the active cell in the sheet.

**Kind**: instance method of [<code>Cell</code>](#Cell)  
**Returns**: [<code>Cell</code>](#Cell) - The cell.  

| Param | Type | Description |
| --- | --- | --- |
| active | <code>boolean</code> | Must be set to `true`. Deactivating directly is not supported. To deactivate, you should activate a different cell instead. |

<a name="Cell+address"></a>

#### cell.address([opts]) ⇒ <code>string</code>
Get the address of the column.

**Kind**: instance method of [<code>Cell</code>](#Cell)  
**Returns**: <code>string</code> - The address  

| Param | Type | Description |
| --- | --- | --- |
| [opts] | <code>Object</code> | Options |
| [opts.includeSheetName] | <code>boolean</code> | Include the sheet name in the address. |
| [opts.rowAnchored] | <code>boolean</code> | Anchor the row. |
| [opts.columnAnchored] | <code>boolean</code> | Anchor the column. |
| [opts.anchored] | <code>boolean</code> | Anchor both the row and the column. |

<a name="Cell+column"></a>

#### cell.column() ⇒ [<code>Column</code>](#Column)
Gets the parent column of the cell.

**Kind**: instance method of [<code>Cell</code>](#Cell)  
**Returns**: [<code>Column</code>](#Column) - The parent column.  
<a name="Cell+clear"></a>

#### cell.clear() ⇒ [<code>Cell</code>](#Cell)
Clears the contents from the cell.

**Kind**: instance method of [<code>Cell</code>](#Cell)  
**Returns**: [<code>Cell</code>](#Cell) - The cell.  
<a name="Cell+columnName"></a>

#### cell.columnName() ⇒ <code>number</code>
Gets the column name of the cell.

**Kind**: instance method of [<code>Cell</code>](#Cell)  
**Returns**: <code>number</code> - The column name.  
<a name="Cell+columnNumber"></a>

#### cell.columnNumber() ⇒ <code>number</code>
Gets the column number of the cell (1-based).

**Kind**: instance method of [<code>Cell</code>](#Cell)  
**Returns**: <code>number</code> - The column number.  
<a name="Cell+find"></a>

#### cell.find(pattern, [replacement]) ⇒ <code>boolean</code>
Find the given pattern in the cell and optionally replace it.

**Kind**: instance method of [<code>Cell</code>](#Cell)  
**Returns**: <code>boolean</code> - A flag indicating if the pattern was found.  

| Param | Type | Description |
| --- | --- | --- |
| pattern | <code>string</code> \| <code>RegExp</code> | The pattern to look for. Providing a string will result in a case-insensitive substring search. Use a RegExp for more sophisticated searches. |
| [replacement] | <code>string</code> \| <code>function</code> | The text to replace or a String.replace callback function. If pattern is a string, all occurrences of the pattern in the cell will be replaced. |

<a name="Cell+formula"></a>

#### cell.formula() ⇒ <code>string</code>
Gets the formula in the cell. Note that if a formula was set as part of a range, the getter will return 'SHARED'. This is a limitation that may be addressed in a future release.

**Kind**: instance method of [<code>Cell</code>](#Cell)  
**Returns**: <code>string</code> - The formula in the cell.  
<a name="Cell+formula"></a>

#### cell.formula(formula) ⇒ [<code>Cell</code>](#Cell)
Sets the formula in the cell.

**Kind**: instance method of [<code>Cell</code>](#Cell)  
**Returns**: [<code>Cell</code>](#Cell) - The cell.  

| Param | Type | Description |
| --- | --- | --- |
| formula | <code>string</code> | The formula to set. |

<a name="Cell+hyperlink"></a>

#### cell.hyperlink() ⇒ <code>string</code> \| <code>undefined</code>
Gets the hyperlink attached to the cell.

**Kind**: instance method of [<code>Cell</code>](#Cell)  
**Returns**: <code>string</code> \| <code>undefined</code> - The hyperlink or undefined if not set.  
<a name="Cell+hyperlink"></a>

#### cell.hyperlink(hyperlink) ⇒ [<code>Cell</code>](#Cell)
Set or clear the hyperlink on the cell.

**Kind**: instance method of [<code>Cell</code>](#Cell)  
**Returns**: [<code>Cell</code>](#Cell) - The cell.  

| Param | Type | Description |
| --- | --- | --- |
| hyperlink | <code>string</code> \| [<code>Cell</code>](#Cell) \| <code>undefined</code> | The hyperlink to set or undefined to clear. |

<a name="Cell+hyperlink"></a>

#### cell.hyperlink(opts) ⇒ [<code>Cell</code>](#Cell)
Set the hyperlink options on the cell.

**Kind**: instance method of [<code>Cell</code>](#Cell)  
**Returns**: [<code>Cell</code>](#Cell) - The cell.  

| Param | Type | Description |
| --- | --- | --- |
| opts | <code>Object</code> \| [<code>Cell</code>](#Cell) | Options or Cell. If opts is a Cell then an internal hyperlink is added. |
| [opts.hyperlink] | <code>string</code> \| [<code>Cell</code>](#Cell) | The hyperlink to set, can be a Cell or an internal/external string. |
| [opts.tooltip] | <code>string</code> | Additional text to help the user understand more about the hyperlink. |
| [opts.email] | <code>string</code> | Email address, ignored if opts.hyperlink is set. |
| [opts.emailSubject] | <code>string</code> | Email subject, ignored if opts.hyperlink is set. |

<a name="Cell+dataValidation"></a>

#### cell.dataValidation() ⇒ <code>object</code> \| <code>undefined</code>
Gets the data validation object attached to the cell.

**Kind**: instance method of [<code>Cell</code>](#Cell)  
**Returns**: <code>object</code> \| <code>undefined</code> - The data validation or undefined if not set.  
<a name="Cell+dataValidation"></a>

#### cell.dataValidation(dataValidation) ⇒ [<code>Cell</code>](#Cell)
Set or clear the data validation object of the cell.

**Kind**: instance method of [<code>Cell</code>](#Cell)  
**Returns**: [<code>Cell</code>](#Cell) - The cell.  

| Param | Type | Description |
| --- | --- | --- |
| dataValidation | <code>object</code> \| <code>undefined</code> | Object or null to clear. |

<a name="Cell+tap"></a>

#### cell.tap(callback) ⇒ [<code>Cell</code>](#Cell)
Invoke a callback on the cell and return the cell. Useful for method chaining.

**Kind**: instance method of [<code>Cell</code>](#Cell)  
**Returns**: [<code>Cell</code>](#Cell) - The cell.  

| Param | Type | Description |
| --- | --- | --- |
| callback | [<code>tapCallback</code>](#Cell..tapCallback) | The callback function. |

<a name="Cell+thru"></a>

#### cell.thru(callback) ⇒ <code>\*</code>
Invoke a callback on the cell and return the value provided by the callback. Useful for method chaining.

**Kind**: instance method of [<code>Cell</code>](#Cell)  
**Returns**: <code>\*</code> - The return value of the callback.  

| Param | Type | Description |
| --- | --- | --- |
| callback | [<code>thruCallback</code>](#Cell..thruCallback) | The callback function. |

<a name="Cell+rangeTo"></a>

#### cell.rangeTo(cell) ⇒ [<code>Range</code>](#Range)
Create a range from this cell and another.

**Kind**: instance method of [<code>Cell</code>](#Cell)  
**Returns**: [<code>Range</code>](#Range) - The range.  

| Param | Type | Description |
| --- | --- | --- |
| cell | [<code>Cell</code>](#Cell) \| <code>string</code> | The other cell or cell address to range to. |

<a name="Cell+relativeCell"></a>

#### cell.relativeCell(rowOffset, columnOffset) ⇒ [<code>Cell</code>](#Cell)
Returns a cell with a relative position given the offsets provided.

**Kind**: instance method of [<code>Cell</code>](#Cell)  
**Returns**: [<code>Cell</code>](#Cell) - The relative cell.  

| Param | Type | Description |
| --- | --- | --- |
| rowOffset | <code>number</code> | The row offset (0 for the current row). |
| columnOffset | <code>number</code> | The column offset (0 for the current column). |

<a name="Cell+row"></a>

#### cell.row() ⇒ [<code>Row</code>](#Row)
Gets the parent row of the cell.

**Kind**: instance method of [<code>Cell</code>](#Cell)  
**Returns**: [<code>Row</code>](#Row) - The parent row.  
<a name="Cell+rowNumber"></a>

#### cell.rowNumber() ⇒ <code>number</code>
Gets the row number of the cell (1-based).

**Kind**: instance method of [<code>Cell</code>](#Cell)  
**Returns**: <code>number</code> - The row number.  
<a name="Cell+sheet"></a>

#### cell.sheet() ⇒ [<code>Sheet</code>](#Sheet)
Gets the parent sheet.

**Kind**: instance method of [<code>Cell</code>](#Cell)  
**Returns**: [<code>Sheet</code>](#Sheet) - The parent sheet.  
<a name="Cell+style"></a>

#### cell.style(name) ⇒ <code>\*</code>
Gets an individual style.

**Kind**: instance method of [<code>Cell</code>](#Cell)  
**Returns**: <code>\*</code> - The style.  

| Param | Type | Description |
| --- | --- | --- |
| name | <code>string</code> | The name of the style. |

<a name="Cell+style"></a>

#### cell.style(names) ⇒ <code>object.&lt;string, \*&gt;</code>
Gets multiple styles.

**Kind**: instance method of [<code>Cell</code>](#Cell)  
**Returns**: <code>object.&lt;string, \*&gt;</code> - Object whose keys are the style names and values are the styles.  

| Param | Type | Description |
| --- | --- | --- |
| names | <code>Array.&lt;string&gt;</code> | The names of the style. |

<a name="Cell+style"></a>

#### cell.style(name, value) ⇒ [<code>Cell</code>](#Cell)
Sets an individual style.

**Kind**: instance method of [<code>Cell</code>](#Cell)  
**Returns**: [<code>Cell</code>](#Cell) - The cell.  

| Param | Type | Description |
| --- | --- | --- |
| name | <code>string</code> | The name of the style. |
| value | <code>\*</code> | The value to set. |

<a name="Cell+style"></a>

#### cell.style(name) ⇒ [<code>Range</code>](#Range)
Sets the styles in the range starting with the cell.

**Kind**: instance method of [<code>Cell</code>](#Cell)  
**Returns**: [<code>Range</code>](#Range) - The range that was set.  

| Param | Type | Description |
| --- | --- | --- |
| name | <code>string</code> | The name of the style. |
|  | <code>Array.&lt;Array.&lt;\*&gt;&gt;</code> | 2D array of values to set. |

<a name="Cell+style"></a>

#### cell.style(styles) ⇒ [<code>Cell</code>](#Cell)
Sets multiple styles.

**Kind**: instance method of [<code>Cell</code>](#Cell)  
**Returns**: [<code>Cell</code>](#Cell) - The cell.  

| Param | Type | Description |
| --- | --- | --- |
| styles | <code>object.&lt;string, \*&gt;</code> | Object whose keys are the style names and values are the styles to set. |

<a name="Cell+style"></a>

#### cell.style(style) ⇒ [<code>Cell</code>](#Cell)
Sets to a specific style

**Kind**: instance method of [<code>Cell</code>](#Cell)  
**Returns**: [<code>Cell</code>](#Cell) - The cell.  

| Param | Type | Description |
| --- | --- | --- |
| style | [<code>Style</code>](#new_Style_new) | Style object given from stylesheet.createStyle |

<a name="Cell+value"></a>

#### cell.value() ⇒ <code>string</code> \| <code>boolean</code> \| <code>number</code> \| <code>Date</code> \| <code>undefined</code>
Gets the value of the cell.

**Kind**: instance method of [<code>Cell</code>](#Cell)  
**Returns**: <code>string</code> \| <code>boolean</code> \| <code>number</code> \| <code>Date</code> \| <code>undefined</code> - The value of the cell.  
<a name="Cell+value"></a>

#### cell.value(value) ⇒ [<code>Cell</code>](#Cell)
Sets the value of the cell.

**Kind**: instance method of [<code>Cell</code>](#Cell)  
**Returns**: [<code>Cell</code>](#Cell) - The cell.  

| Param | Type | Description |
| --- | --- | --- |
| value | <code>string</code> \| <code>boolean</code> \| <code>number</code> \| <code>null</code> \| <code>undefined</code> | The value to set. |

<a name="Cell+value"></a>

#### cell.value() ⇒ [<code>Range</code>](#Range)
Sets the values in the range starting with the cell.

**Kind**: instance method of [<code>Cell</code>](#Cell)  
**Returns**: [<code>Range</code>](#Range) - The range that was set.  

| Param | Type | Description |
| --- | --- | --- |
|  | <code>Array.&lt;Array.&lt;(string\|boolean\|number\|null\|undefined)&gt;&gt;</code> | 2D array of values to set. |

<a name="Cell+workbook"></a>

#### cell.workbook() ⇒ [<code>Workbook</code>](#Workbook)
Gets the parent workbook.

**Kind**: instance method of [<code>Cell</code>](#Cell)  
**Returns**: [<code>Workbook</code>](#Workbook) - The parent workbook.  
<a name="Cell+addHorizontalPageBreak"></a>

#### cell.addHorizontalPageBreak() ⇒ [<code>Cell</code>](#Cell)
Append horizontal page break after the cell.

**Kind**: instance method of [<code>Cell</code>](#Cell)  
**Returns**: [<code>Cell</code>](#Cell) - the cell.  
<a name="Cell..tapCallback"></a>

#### Cell~tapCallback ⇒ <code>undefined</code>
Callback used by tap.

**Kind**: inner typedef of [<code>Cell</code>](#Cell)  

| Param | Type | Description |
| --- | --- | --- |
| cell | [<code>Cell</code>](#Cell) | The cell |

<a name="Cell..thruCallback"></a>

#### Cell~thruCallback ⇒ <code>\*</code>
Callback used by thru.

**Kind**: inner typedef of [<code>Cell</code>](#Cell)  
**Returns**: <code>\*</code> - The value to return from thru.  

| Param | Type | Description |
| --- | --- | --- |
| cell | [<code>Cell</code>](#Cell) | The cell |

<a name="Column"></a>

### Column
A column.

**Kind**: global class  

* [Column](#Column)
    * [.address([opts])](#Column+address) ⇒ <code>string</code>
    * [.cell(rowNumber)](#Column+cell) ⇒ [<code>Cell</code>](#Cell)
    * [.columnName()](#Column+columnName) ⇒ <code>string</code>
    * [.columnNumber()](#Column+columnNumber) ⇒ <code>number</code>
    * [.hidden()](#Column+hidden) ⇒ <code>boolean</code>
    * [.hidden(hidden)](#Column+hidden) ⇒ [<code>Column</code>](#Column)
    * [.sheet()](#Column+sheet) ⇒ [<code>Sheet</code>](#Sheet)
    * [.style(name)](#Column+style) ⇒ <code>\*</code>
    * [.style(names)](#Column+style) ⇒ <code>object.&lt;string, \*&gt;</code>
    * [.style(name, value)](#Column+style) ⇒ [<code>Cell</code>](#Cell)
    * [.style(styles)](#Column+style) ⇒ [<code>Cell</code>](#Cell)
    * [.style(style)](#Column+style) ⇒ [<code>Cell</code>](#Cell)
    * [.width()](#Column+width) ⇒ <code>undefined</code> \| <code>number</code>
    * [.width(width)](#Column+width) ⇒ [<code>Column</code>](#Column)
    * [.workbook()](#Column+workbook) ⇒ [<code>Workbook</code>](#Workbook)
    * [.addPageBreak()](#Column+addPageBreak) ⇒ [<code>Column</code>](#Column)

<a name="Column+address"></a>

#### column.address([opts]) ⇒ <code>string</code>
Get the address of the column.

**Kind**: instance method of [<code>Column</code>](#Column)  
**Returns**: <code>string</code> - The address  

| Param | Type | Description |
| --- | --- | --- |
| [opts] | <code>Object</code> | Options |
| [opts.includeSheetName] | <code>boolean</code> | Include the sheet name in the address. |
| [opts.anchored] | <code>boolean</code> | Anchor the address. |

<a name="Column+cell"></a>

#### column.cell(rowNumber) ⇒ [<code>Cell</code>](#Cell)
Get a cell within the column.

**Kind**: instance method of [<code>Column</code>](#Column)  
**Returns**: [<code>Cell</code>](#Cell) - The cell in the column with the given row number.  

| Param | Type | Description |
| --- | --- | --- |
| rowNumber | <code>number</code> | The row number. |

<a name="Column+columnName"></a>

#### column.columnName() ⇒ <code>string</code>
Get the name of the column.

**Kind**: instance method of [<code>Column</code>](#Column)  
**Returns**: <code>string</code> - The column name.  
<a name="Column+columnNumber"></a>

#### column.columnNumber() ⇒ <code>number</code>
Get the number of the column.

**Kind**: instance method of [<code>Column</code>](#Column)  
**Returns**: <code>number</code> - The column number.  
<a name="Column+hidden"></a>

#### column.hidden() ⇒ <code>boolean</code>
Gets a value indicating whether the column is hidden.

**Kind**: instance method of [<code>Column</code>](#Column)  
**Returns**: <code>boolean</code> - A flag indicating whether the column is hidden.  
<a name="Column+hidden"></a>

#### column.hidden(hidden) ⇒ [<code>Column</code>](#Column)
Sets whether the column is hidden.

**Kind**: instance method of [<code>Column</code>](#Column)  
**Returns**: [<code>Column</code>](#Column) - The column.  

| Param | Type | Description |
| --- | --- | --- |
| hidden | <code>boolean</code> | A flag indicating whether to hide the column. |

<a name="Column+sheet"></a>

#### column.sheet() ⇒ [<code>Sheet</code>](#Sheet)
Get the parent sheet.

**Kind**: instance method of [<code>Column</code>](#Column)  
**Returns**: [<code>Sheet</code>](#Sheet) - The parent sheet.  
<a name="Column+style"></a>

#### column.style(name) ⇒ <code>\*</code>
Gets an individual style.

**Kind**: instance method of [<code>Column</code>](#Column)  
**Returns**: <code>\*</code> - The style.  

| Param | Type | Description |
| --- | --- | --- |
| name | <code>string</code> | The name of the style. |

<a name="Column+style"></a>

#### column.style(names) ⇒ <code>object.&lt;string, \*&gt;</code>
Gets multiple styles.

**Kind**: instance method of [<code>Column</code>](#Column)  
**Returns**: <code>object.&lt;string, \*&gt;</code> - Object whose keys are the style names and values are the styles.  

| Param | Type | Description |
| --- | --- | --- |
| names | <code>Array.&lt;string&gt;</code> | The names of the style. |

<a name="Column+style"></a>

#### column.style(name, value) ⇒ [<code>Cell</code>](#Cell)
Sets an individual style.

**Kind**: instance method of [<code>Column</code>](#Column)  
**Returns**: [<code>Cell</code>](#Cell) - The cell.  

| Param | Type | Description |
| --- | --- | --- |
| name | <code>string</code> | The name of the style. |
| value | <code>\*</code> | The value to set. |

<a name="Column+style"></a>

#### column.style(styles) ⇒ [<code>Cell</code>](#Cell)
Sets multiple styles.

**Kind**: instance method of [<code>Column</code>](#Column)  
**Returns**: [<code>Cell</code>](#Cell) - The cell.  

| Param | Type | Description |
| --- | --- | --- |
| styles | <code>object.&lt;string, \*&gt;</code> | Object whose keys are the style names and values are the styles to set. |

<a name="Column+style"></a>

#### column.style(style) ⇒ [<code>Cell</code>](#Cell)
Sets to a specific style

**Kind**: instance method of [<code>Column</code>](#Column)  
**Returns**: [<code>Cell</code>](#Cell) - The cell.  

| Param | Type | Description |
| --- | --- | --- |
| style | [<code>Style</code>](#new_Style_new) | Style object given from stylesheet.createStyle |

<a name="Column+width"></a>

#### column.width() ⇒ <code>undefined</code> \| <code>number</code>
Gets the width.

**Kind**: instance method of [<code>Column</code>](#Column)  
**Returns**: <code>undefined</code> \| <code>number</code> - The width (or undefined).  
<a name="Column+width"></a>

#### column.width(width) ⇒ [<code>Column</code>](#Column)
Sets the width.

**Kind**: instance method of [<code>Column</code>](#Column)  
**Returns**: [<code>Column</code>](#Column) - The column.  

| Param | Type | Description |
| --- | --- | --- |
| width | <code>number</code> | The width of the column. |

<a name="Column+workbook"></a>

#### column.workbook() ⇒ [<code>Workbook</code>](#Workbook)
Get the parent workbook.

**Kind**: instance method of [<code>Column</code>](#Column)  
**Returns**: [<code>Workbook</code>](#Workbook) - The parent workbook.  
<a name="Column+addPageBreak"></a>

#### column.addPageBreak() ⇒ [<code>Column</code>](#Column)
Append vertical page break after the column.

**Kind**: instance method of [<code>Column</code>](#Column)  
**Returns**: [<code>Column</code>](#Column) - the column.  
<a name="FormulaError"></a>

### FormulaError
A formula error (e.g. #DIV/0!).

**Kind**: global class  

* [FormulaError](#FormulaError)
    * _instance_
        * [.error()](#FormulaError+error) ⇒ <code>string</code>
    * _static_
        * [.DIV0](#FormulaError.DIV0) : [<code>FormulaError</code>](#FormulaError)
        * [.NA](#FormulaError.NA) : [<code>FormulaError</code>](#FormulaError)
        * [.NAME](#FormulaError.NAME) : [<code>FormulaError</code>](#FormulaError)
        * [.NULL](#FormulaError.NULL) : [<code>FormulaError</code>](#FormulaError)
        * [.NUM](#FormulaError.NUM) : [<code>FormulaError</code>](#FormulaError)
        * [.REF](#FormulaError.REF) : [<code>FormulaError</code>](#FormulaError)
        * [.VALUE](#FormulaError.VALUE) : [<code>FormulaError</code>](#FormulaError)

<a name="FormulaError+error"></a>

#### formulaError.error() ⇒ <code>string</code>
Get the error code.

**Kind**: instance method of [<code>FormulaError</code>](#FormulaError)  
**Returns**: <code>string</code> - The error code.  
<a name="FormulaError.DIV0"></a>

#### FormulaError.DIV0 : [<code>FormulaError</code>](#FormulaError)
\#DIV/0! error.

**Kind**: static property of [<code>FormulaError</code>](#FormulaError)  
<a name="FormulaError.NA"></a>

#### FormulaError.NA : [<code>FormulaError</code>](#FormulaError)
\#N/A error.

**Kind**: static property of [<code>FormulaError</code>](#FormulaError)  
<a name="FormulaError.NAME"></a>

#### FormulaError.NAME : [<code>FormulaError</code>](#FormulaError)
\#NAME? error.

**Kind**: static property of [<code>FormulaError</code>](#FormulaError)  
<a name="FormulaError.NULL"></a>

#### FormulaError.NULL : [<code>FormulaError</code>](#FormulaError)
\#NULL! error.

**Kind**: static property of [<code>FormulaError</code>](#FormulaError)  
<a name="FormulaError.NUM"></a>

#### FormulaError.NUM : [<code>FormulaError</code>](#FormulaError)
\#NUM! error.

**Kind**: static property of [<code>FormulaError</code>](#FormulaError)  
<a name="FormulaError.REF"></a>

#### FormulaError.REF : [<code>FormulaError</code>](#FormulaError)
\#REF! error.

**Kind**: static property of [<code>FormulaError</code>](#FormulaError)  
<a name="FormulaError.VALUE"></a>

#### FormulaError.VALUE : [<code>FormulaError</code>](#FormulaError)
\#VALUE! error.

**Kind**: static property of [<code>FormulaError</code>](#FormulaError)  
<a name="PageBreaks"></a>

### PageBreaks
PageBreaks

**Kind**: global class  

* [PageBreaks](#PageBreaks)
    * [.count](#PageBreaks+count) ⇒ <code>number</code>
    * [.list](#PageBreaks+list) ⇒ <code>Array</code>
    * [.add(id)](#PageBreaks+add) ⇒ [<code>PageBreaks</code>](#PageBreaks)
    * [.remove(index)](#PageBreaks+remove) ⇒ [<code>PageBreaks</code>](#PageBreaks)

<a name="PageBreaks+count"></a>

#### pageBreaks.count ⇒ <code>number</code>
get count of the page-breaks

**Kind**: instance property of [<code>PageBreaks</code>](#PageBreaks)  
**Returns**: <code>number</code> - the page-breaks' count  
<a name="PageBreaks+list"></a>

#### pageBreaks.list ⇒ <code>Array</code>
get list of page-breaks

**Kind**: instance property of [<code>PageBreaks</code>](#PageBreaks)  
**Returns**: <code>Array</code> - list of the page-breaks  
<a name="PageBreaks+add"></a>

#### pageBreaks.add(id) ⇒ [<code>PageBreaks</code>](#PageBreaks)
add page-breaks by row/column id

**Kind**: instance method of [<code>PageBreaks</code>](#PageBreaks)  
**Returns**: [<code>PageBreaks</code>](#PageBreaks) - the page-breaks  

| Param | Type | Description |
| --- | --- | --- |
| id | <code>number</code> | row/column id (rowNumber/colNumber) |

<a name="PageBreaks+remove"></a>

#### pageBreaks.remove(index) ⇒ [<code>PageBreaks</code>](#PageBreaks)
remove page-breaks by index

**Kind**: instance method of [<code>PageBreaks</code>](#PageBreaks)  
**Returns**: [<code>PageBreaks</code>](#PageBreaks) - the page-breaks  

| Param | Type | Description |
| --- | --- | --- |
| index | <code>number</code> | index of list |

<a name="Range"></a>

### Range
A range of cells.

**Kind**: global class  

* [Range](#Range)
    * _instance_
        * [.address([opts])](#Range+address) ⇒ <code>string</code>
        * [.cell(ri, ci)](#Range+cell) ⇒ [<code>Cell</code>](#Cell)
        * [.autoFilter()](#Range+autoFilter) ⇒ [<code>Range</code>](#Range)
        * [.cells()](#Range+cells) ⇒ <code>Array.&lt;Array.&lt;Cell&gt;&gt;</code>
        * [.clear()](#Range+clear) ⇒ [<code>Range</code>](#Range)
        * [.endCell()](#Range+endCell) ⇒ [<code>Cell</code>](#Cell)
        * [.forEach(callback)](#Range+forEach) ⇒ [<code>Range</code>](#Range)
        * [.formula()](#Range+formula) ⇒ <code>string</code> \| <code>undefined</code>
        * [.formula(formula)](#Range+formula) ⇒ [<code>Range</code>](#Range)
        * [.map(callback)](#Range+map) ⇒ <code>Array.&lt;Array.&lt;\*&gt;&gt;</code>
        * [.merged()](#Range+merged) ⇒ <code>boolean</code>
        * [.merged(merged)](#Range+merged) ⇒ [<code>Range</code>](#Range)
        * [.dataValidation()](#Range+dataValidation) ⇒ <code>object</code> \| <code>undefined</code>
        * [.dataValidation(dataValidation)](#Range+dataValidation) ⇒ [<code>Range</code>](#Range)
        * [.reduce(callback, [initialValue])](#Range+reduce) ⇒ <code>\*</code>
        * [.sheet()](#Range+sheet) ⇒ [<code>Sheet</code>](#Sheet)
        * [.startCell()](#Range+startCell) ⇒ [<code>Cell</code>](#Cell)
        * [.style(name)](#Range+style) ⇒ <code>Array.&lt;Array.&lt;\*&gt;&gt;</code>
        * [.style(names)](#Range+style) ⇒ <code>Object.&lt;string, Array.&lt;Array.&lt;\*&gt;&gt;&gt;</code>
        * [.style(name)](#Range+style) ⇒ [<code>Range</code>](#Range)
        * [.style(name)](#Range+style) ⇒ [<code>Range</code>](#Range)
        * [.style(name, value)](#Range+style) ⇒ [<code>Range</code>](#Range)
        * [.style(styles)](#Range+style) ⇒ [<code>Range</code>](#Range)
        * [.style(style)](#Range+style) ⇒ [<code>Range</code>](#Range)
        * [.tap(callback)](#Range+tap) ⇒ [<code>Range</code>](#Range)
        * [.thru(callback)](#Range+thru) ⇒ <code>\*</code>
        * [.value()](#Range+value) ⇒ <code>Array.&lt;Array.&lt;\*&gt;&gt;</code>
        * [.value(callback)](#Range+value) ⇒ [<code>Range</code>](#Range)
        * [.value(values)](#Range+value) ⇒ [<code>Range</code>](#Range)
        * [.value(value)](#Range+value) ⇒ [<code>Range</code>](#Range)
        * [.workbook()](#Range+workbook) ⇒ [<code>Workbook</code>](#Workbook)
    * _inner_
        * [~forEachCallback](#Range..forEachCallback) ⇒ <code>undefined</code>
        * [~mapCallback](#Range..mapCallback) ⇒ <code>\*</code>
        * [~reduceCallback](#Range..reduceCallback) ⇒ <code>\*</code>
        * [~tapCallback](#Range..tapCallback) ⇒ <code>undefined</code>
        * [~thruCallback](#Range..thruCallback) ⇒ <code>\*</code>

<a name="Range+address"></a>

#### range.address([opts]) ⇒ <code>string</code>
Get the address of the range.

**Kind**: instance method of [<code>Range</code>](#Range)  
**Returns**: <code>string</code> - The address.  

| Param | Type | Description |
| --- | --- | --- |
| [opts] | <code>Object</code> | Options |
| [opts.includeSheetName] | <code>boolean</code> | Include the sheet name in the address. |
| [opts.startRowAnchored] | <code>boolean</code> | Anchor the start row. |
| [opts.startColumnAnchored] | <code>boolean</code> | Anchor the start column. |
| [opts.endRowAnchored] | <code>boolean</code> | Anchor the end row. |
| [opts.endColumnAnchored] | <code>boolean</code> | Anchor the end column. |
| [opts.anchored] | <code>boolean</code> | Anchor all row and columns. |

<a name="Range+cell"></a>

#### range.cell(ri, ci) ⇒ [<code>Cell</code>](#Cell)
Gets a cell within the range.

**Kind**: instance method of [<code>Range</code>](#Range)  
**Returns**: [<code>Cell</code>](#Cell) - The cell.  

| Param | Type | Description |
| --- | --- | --- |
| ri | <code>number</code> | Row index relative to the top-left corner of the range (0-based). |
| ci | <code>number</code> | Column index relative to the top-left corner of the range (0-based). |

<a name="Range+autoFilter"></a>

#### range.autoFilter() ⇒ [<code>Range</code>](#Range)
Sets sheet autoFilter to this range.

**Kind**: instance method of [<code>Range</code>](#Range)  
**Returns**: [<code>Range</code>](#Range) - This range.  
<a name="Range+cells"></a>

#### range.cells() ⇒ <code>Array.&lt;Array.&lt;Cell&gt;&gt;</code>
Get the cells in the range as a 2D array.

**Kind**: instance method of [<code>Range</code>](#Range)  
**Returns**: <code>Array.&lt;Array.&lt;Cell&gt;&gt;</code> - The cells.  
<a name="Range+clear"></a>

#### range.clear() ⇒ [<code>Range</code>](#Range)
Clear the contents of all the cells in the range.

**Kind**: instance method of [<code>Range</code>](#Range)  
**Returns**: [<code>Range</code>](#Range) - The range.  
<a name="Range+endCell"></a>

#### range.endCell() ⇒ [<code>Cell</code>](#Cell)
Get the end cell of the range.

**Kind**: instance method of [<code>Range</code>](#Range)  
**Returns**: [<code>Cell</code>](#Cell) - The end cell.  
<a name="Range+forEach"></a>

#### range.forEach(callback) ⇒ [<code>Range</code>](#Range)
Call a function for each cell in the range. Goes by row then column.

**Kind**: instance method of [<code>Range</code>](#Range)  
**Returns**: [<code>Range</code>](#Range) - The range.  

| Param | Type | Description |
| --- | --- | --- |
| callback | [<code>forEachCallback</code>](#Range..forEachCallback) | Function called for each cell in the range. |

<a name="Range+formula"></a>

#### range.formula() ⇒ <code>string</code> \| <code>undefined</code>
Gets the shared formula in the start cell (assuming it's the source of the shared formula).

**Kind**: instance method of [<code>Range</code>](#Range)  
**Returns**: <code>string</code> \| <code>undefined</code> - The shared formula.  
<a name="Range+formula"></a>

#### range.formula(formula) ⇒ [<code>Range</code>](#Range)
Sets the shared formula in the range. The formula will be translated for each cell.

**Kind**: instance method of [<code>Range</code>](#Range)  
**Returns**: [<code>Range</code>](#Range) - The range.  

| Param | Type | Description |
| --- | --- | --- |
| formula | <code>string</code> | The formula to set. |

<a name="Range+map"></a>

#### range.map(callback) ⇒ <code>Array.&lt;Array.&lt;\*&gt;&gt;</code>
Creates a 2D array of values by running each cell through a callback.

**Kind**: instance method of [<code>Range</code>](#Range)  
**Returns**: <code>Array.&lt;Array.&lt;\*&gt;&gt;</code> - The 2D array of return values.  

| Param | Type | Description |
| --- | --- | --- |
| callback | [<code>mapCallback</code>](#Range..mapCallback) | Function called for each cell in the range. |

<a name="Range+merged"></a>

#### range.merged() ⇒ <code>boolean</code>
Gets a value indicating whether the cells in the range are merged.

**Kind**: instance method of [<code>Range</code>](#Range)  
**Returns**: <code>boolean</code> - The value.  
<a name="Range+merged"></a>

#### range.merged(merged) ⇒ [<code>Range</code>](#Range)
Sets a value indicating whether the cells in the range should be merged.

**Kind**: instance method of [<code>Range</code>](#Range)  
**Returns**: [<code>Range</code>](#Range) - The range.  

| Param | Type | Description |
| --- | --- | --- |
| merged | <code>boolean</code> | True to merge, false to unmerge. |

<a name="Range+dataValidation"></a>

#### range.dataValidation() ⇒ <code>object</code> \| <code>undefined</code>
Gets the data validation object attached to the Range.

**Kind**: instance method of [<code>Range</code>](#Range)  
**Returns**: <code>object</code> \| <code>undefined</code> - The data validation object or undefined if not set.  
<a name="Range+dataValidation"></a>

#### range.dataValidation(dataValidation) ⇒ [<code>Range</code>](#Range)
Set or clear the data validation object of the entire range.

**Kind**: instance method of [<code>Range</code>](#Range)  
**Returns**: [<code>Range</code>](#Range) - The range.  

| Param | Type | Description |
| --- | --- | --- |
| dataValidation | <code>object</code> \| <code>undefined</code> | Object or null to clear. |

<a name="Range+reduce"></a>

#### range.reduce(callback, [initialValue]) ⇒ <code>\*</code>
Reduces the range to a single value accumulated from the result of a function called for each cell.

**Kind**: instance method of [<code>Range</code>](#Range)  
**Returns**: <code>\*</code> - The accumulated value.  

| Param | Type | Description |
| --- | --- | --- |
| callback | [<code>reduceCallback</code>](#Range..reduceCallback) | Function called for each cell in the range. |
| [initialValue] | <code>\*</code> | The initial value. |

<a name="Range+sheet"></a>

#### range.sheet() ⇒ [<code>Sheet</code>](#Sheet)
Gets the parent sheet of the range.

**Kind**: instance method of [<code>Range</code>](#Range)  
**Returns**: [<code>Sheet</code>](#Sheet) - The parent sheet.  
<a name="Range+startCell"></a>

#### range.startCell() ⇒ [<code>Cell</code>](#Cell)
Gets the start cell of the range.

**Kind**: instance method of [<code>Range</code>](#Range)  
**Returns**: [<code>Cell</code>](#Cell) - The start cell.  
<a name="Range+style"></a>

#### range.style(name) ⇒ <code>Array.&lt;Array.&lt;\*&gt;&gt;</code>
Gets a single style for each cell.

**Kind**: instance method of [<code>Range</code>](#Range)  
**Returns**: <code>Array.&lt;Array.&lt;\*&gt;&gt;</code> - 2D array of style values.  

| Param | Type | Description |
| --- | --- | --- |
| name | <code>string</code> | The name of the style. |

<a name="Range+style"></a>

#### range.style(names) ⇒ <code>Object.&lt;string, Array.&lt;Array.&lt;\*&gt;&gt;&gt;</code>
Gets multiple styles for each cell.

**Kind**: instance method of [<code>Range</code>](#Range)  
**Returns**: <code>Object.&lt;string, Array.&lt;Array.&lt;\*&gt;&gt;&gt;</code> - Object whose keys are style names and values are 2D arrays of style values.  

| Param | Type | Description |
| --- | --- | --- |
| names | <code>Array.&lt;string&gt;</code> | The names of the styles. |

<a name="Range+style"></a>

#### range.style(name) ⇒ [<code>Range</code>](#Range)
Set the style in each cell to the result of a function called for each.

**Kind**: instance method of [<code>Range</code>](#Range)  
**Returns**: [<code>Range</code>](#Range) - The range.  

| Param | Type | Description |
| --- | --- | --- |
| name | <code>string</code> | The name of the style. |
|  | [<code>mapCallback</code>](#Range..mapCallback) | The callback to provide value for the cell. |

<a name="Range+style"></a>

#### range.style(name) ⇒ [<code>Range</code>](#Range)
Sets the style in each cell to the corresponding value in the given 2D array of values.

**Kind**: instance method of [<code>Range</code>](#Range)  
**Returns**: [<code>Range</code>](#Range) - The range.  

| Param | Type | Description |
| --- | --- | --- |
| name | <code>string</code> | The name of the style. |
|  | <code>Array.&lt;Array.&lt;\*&gt;&gt;</code> | The style values to set. |

<a name="Range+style"></a>

#### range.style(name, value) ⇒ [<code>Range</code>](#Range)
Set the style of all cells in the range to a single style value.

**Kind**: instance method of [<code>Range</code>](#Range)  
**Returns**: [<code>Range</code>](#Range) - The range.  

| Param | Type | Description |
| --- | --- | --- |
| name | <code>string</code> | The name of the style. |
| value | <code>\*</code> | The value to set. |

<a name="Range+style"></a>

#### range.style(styles) ⇒ [<code>Range</code>](#Range)
Set multiple styles for the cells in the range.

**Kind**: instance method of [<code>Range</code>](#Range)  
**Returns**: [<code>Range</code>](#Range) - The range.  

| Param | Type | Description |
| --- | --- | --- |
| styles | <code>object.&lt;string, (Range~mapCallback\|Array.&lt;Array.&lt;\*&gt;&gt;\|\*)&gt;</code> | Object whose keys are style names and values are either function callbacks, 2D arrays of style values, or a single value for all the cells. |

<a name="Range+style"></a>

#### range.style(style) ⇒ [<code>Range</code>](#Range)
Sets to a specific style

**Kind**: instance method of [<code>Range</code>](#Range)  
**Returns**: [<code>Range</code>](#Range) - The range.  

| Param | Type | Description |
| --- | --- | --- |
| style | [<code>Style</code>](#new_Style_new) | Style object given from stylesheet.createStyle |

<a name="Range+tap"></a>

#### range.tap(callback) ⇒ [<code>Range</code>](#Range)
Invoke a callback on the range and return the range. Useful for method chaining.

**Kind**: instance method of [<code>Range</code>](#Range)  
**Returns**: [<code>Range</code>](#Range) - The range.  

| Param | Type | Description |
| --- | --- | --- |
| callback | [<code>tapCallback</code>](#Range..tapCallback) | The callback function. |

<a name="Range+thru"></a>

#### range.thru(callback) ⇒ <code>\*</code>
Invoke a callback on the range and return the value provided by the callback. Useful for method chaining.

**Kind**: instance method of [<code>Range</code>](#Range)  
**Returns**: <code>\*</code> - The return value of the callback.  

| Param | Type | Description |
| --- | --- | --- |
| callback | [<code>thruCallback</code>](#Range..thruCallback) | The callback function. |

<a name="Range+value"></a>

#### range.value() ⇒ <code>Array.&lt;Array.&lt;\*&gt;&gt;</code>
Get the values of each cell in the range as a 2D array.

**Kind**: instance method of [<code>Range</code>](#Range)  
**Returns**: <code>Array.&lt;Array.&lt;\*&gt;&gt;</code> - The values.  
<a name="Range+value"></a>

#### range.value(callback) ⇒ [<code>Range</code>](#Range)
Set the values in each cell to the result of a function called for each.

**Kind**: instance method of [<code>Range</code>](#Range)  
**Returns**: [<code>Range</code>](#Range) - The range.  

| Param | Type | Description |
| --- | --- | --- |
| callback | [<code>mapCallback</code>](#Range..mapCallback) | The callback to provide value for the cell. |

<a name="Range+value"></a>

#### range.value(values) ⇒ [<code>Range</code>](#Range)
Sets the value in each cell to the corresponding value in the given 2D array of values.

**Kind**: instance method of [<code>Range</code>](#Range)  
**Returns**: [<code>Range</code>](#Range) - The range.  

| Param | Type | Description |
| --- | --- | --- |
| values | <code>Array.&lt;Array.&lt;\*&gt;&gt;</code> | The values to set. |

<a name="Range+value"></a>

#### range.value(value) ⇒ [<code>Range</code>](#Range)
Set the value of all cells in the range to a single value.

**Kind**: instance method of [<code>Range</code>](#Range)  
**Returns**: [<code>Range</code>](#Range) - The range.  

| Param | Type | Description |
| --- | --- | --- |
| value | <code>\*</code> | The value to set. |

<a name="Range+workbook"></a>

#### range.workbook() ⇒ [<code>Workbook</code>](#Workbook)
Gets the parent workbook.

**Kind**: instance method of [<code>Range</code>](#Range)  
**Returns**: [<code>Workbook</code>](#Workbook) - The parent workbook.  
<a name="Range..forEachCallback"></a>

#### Range~forEachCallback ⇒ <code>undefined</code>
Callback used by forEach.

**Kind**: inner typedef of [<code>Range</code>](#Range)  

| Param | Type | Description |
| --- | --- | --- |
| cell | [<code>Cell</code>](#Cell) | The cell. |
| ri | <code>number</code> | The relative row index. |
| ci | <code>number</code> | The relative column index. |
| range | [<code>Range</code>](#Range) | The range. |

<a name="Range..mapCallback"></a>

#### Range~mapCallback ⇒ <code>\*</code>
Callback used by map.

**Kind**: inner typedef of [<code>Range</code>](#Range)  
**Returns**: <code>\*</code> - The value to map to.  

| Param | Type | Description |
| --- | --- | --- |
| cell | [<code>Cell</code>](#Cell) | The cell. |
| ri | <code>number</code> | The relative row index. |
| ci | <code>number</code> | The relative column index. |
| range | [<code>Range</code>](#Range) | The range. |

<a name="Range..reduceCallback"></a>

#### Range~reduceCallback ⇒ <code>\*</code>
Callback used by reduce.

**Kind**: inner typedef of [<code>Range</code>](#Range)  
**Returns**: <code>\*</code> - The value to map to.  

| Param | Type | Description |
| --- | --- | --- |
| accumulator | <code>\*</code> | The accumulated value. |
| cell | [<code>Cell</code>](#Cell) | The cell. |
| ri | <code>number</code> | The relative row index. |
| ci | <code>number</code> | The relative column index. |
| range | [<code>Range</code>](#Range) | The range. |

<a name="Range..tapCallback"></a>

#### Range~tapCallback ⇒ <code>undefined</code>
Callback used by tap.

**Kind**: inner typedef of [<code>Range</code>](#Range)  

| Param | Type | Description |
| --- | --- | --- |
| range | [<code>Range</code>](#Range) | The range. |

<a name="Range..thruCallback"></a>

#### Range~thruCallback ⇒ <code>\*</code>
Callback used by thru.

**Kind**: inner typedef of [<code>Range</code>](#Range)  
**Returns**: <code>\*</code> - The value to return from thru.  

| Param | Type | Description |
| --- | --- | --- |
| range | [<code>Range</code>](#Range) | The range. |

<a name="RichTextFragment"></a>

### RichTextFragment
A Rich text fragment.

**Kind**: global class  

* [RichTextFragment](#RichTextFragment)
    * [new RichTextFragment(value, [styles], [cell])](#new_RichTextFragment_new)
    * [.value()](#RichTextFragment+value) ⇒ <code>string</code>
    * [.value(text)](#RichTextFragment+value) ⇒ [<code>RichTextFragment</code>](#RichTextFragment)
    * [.style(name)](#RichTextFragment+style) ⇒ <code>\*</code>
    * [.style(names)](#RichTextFragment+style) ⇒ <code>object.&lt;string, \*&gt;</code>
    * [.style(name, value)](#RichTextFragment+style) ⇒ [<code>RichTextFragment</code>](#RichTextFragment)
    * [.style(styles)](#RichTextFragment+style) ⇒ [<code>RichTextFragment</code>](#RichTextFragment)

<a name="new_RichTextFragment_new"></a>

#### new RichTextFragment(value, [styles], [cell])
Creates a new instance of RichTextFragment.


| Param | Type | Description |
| --- | --- | --- |
| value | <code>string</code> | text value |
| [styles] | <code>object</code> \| <code>undefined</code> \| <code>null</code> | multiple styles |
| [cell] | [<code>Cell</code>](#Cell) \| <code>undefined</code> \| <code>null</code> | the cell that display the rich text |

<a name="RichTextFragment+value"></a>

#### richTextFragment.value() ⇒ <code>string</code>
Gets the value of this part of rich text

**Kind**: instance method of [<code>RichTextFragment</code>](#RichTextFragment)  
**Returns**: <code>string</code> - text  
<a name="RichTextFragment+value"></a>

#### richTextFragment.value(text) ⇒ [<code>RichTextFragment</code>](#RichTextFragment)
Sets the value of this part of rich text

**Kind**: instance method of [<code>RichTextFragment</code>](#RichTextFragment)  
**Returns**: [<code>RichTextFragment</code>](#RichTextFragment) - - RichTextFragment  

| Param | Type | Description |
| --- | --- | --- |
| text | <code>string</code> | the text to set |

<a name="RichTextFragment+style"></a>

#### richTextFragment.style(name) ⇒ <code>\*</code>
Gets an individual style.

**Kind**: instance method of [<code>RichTextFragment</code>](#RichTextFragment)  
**Returns**: <code>\*</code> - The style.  

| Param | Type | Description |
| --- | --- | --- |
| name | <code>string</code> | The name of the style. |

<a name="RichTextFragment+style"></a>

#### richTextFragment.style(names) ⇒ <code>object.&lt;string, \*&gt;</code>
Gets multiple styles.

**Kind**: instance method of [<code>RichTextFragment</code>](#RichTextFragment)  
**Returns**: <code>object.&lt;string, \*&gt;</code> - Object whose keys are the style names and values are the styles.  

| Param | Type | Description |
| --- | --- | --- |
| names | <code>Array.&lt;string&gt;</code> | The names of the style. |

<a name="RichTextFragment+style"></a>

#### richTextFragment.style(name, value) ⇒ [<code>RichTextFragment</code>](#RichTextFragment)
Sets an individual style.

**Kind**: instance method of [<code>RichTextFragment</code>](#RichTextFragment)  
**Returns**: [<code>RichTextFragment</code>](#RichTextFragment) - This RichTextFragment.  

| Param | Type | Description |
| --- | --- | --- |
| name | <code>string</code> | The name of the style. |
| value | <code>\*</code> | The value to set. |

<a name="RichTextFragment+style"></a>

#### richTextFragment.style(styles) ⇒ [<code>RichTextFragment</code>](#RichTextFragment)
Sets multiple styles.

**Kind**: instance method of [<code>RichTextFragment</code>](#RichTextFragment)  
**Returns**: [<code>RichTextFragment</code>](#RichTextFragment) - This RichTextFragment.  

| Param | Type | Description |
| --- | --- | --- |
| styles | <code>object.&lt;string, \*&gt;</code> | Object whose keys are the style names and values are the styles to set. |

<a name="RichTexts"></a>

### RichTexts
A RichTexts class that contains many [RichTextFragment](#RichTextFragment).

**Kind**: global class  

* [RichTexts](#RichTexts)
    * [new RichTexts([cell], [node])](#new_RichTexts_new)
    * [.cell](#RichTexts+cell) ⇒ [<code>Cell</code>](#Cell)
    * [.cell](#RichTexts+cell)
    * [.length](#RichTexts+length) ⇒ <code>number</code>
    * [.text](#RichTexts+text) ⇒ <code>string</code>
    * [.get(index)](#RichTexts+get) ⇒ [<code>RichTextFragment</code>](#RichTextFragment)
    * [.remove(index)](#RichTexts+remove) ⇒ [<code>RichTexts</code>](#RichTexts)
    * [.add(text, [styles], [index])](#RichTexts+add) ⇒ [<code>RichTexts</code>](#RichTexts)
    * [.clear()](#RichTexts+clear) ⇒ [<code>RichTexts</code>](#RichTexts)

<a name="new_RichTexts_new"></a>

#### new RichTexts([cell], [node])
Creates a new instance of RichTexts. If cell is provided, adding a [RichTextFragment](#RichTextFragment) with
text contains line separator will trigger [Cell.style](Cell.style)('wrapText', true), which
will make MS Excel show the new line. i.e. In MS Excel, Tap "alt+Enter" in a cell, the cell
will set wrap text to true automatically. You need to manually set wrapText=true if cell
is not provided.


| Param | Type | Description |
| --- | --- | --- |
| [cell] | [<code>Cell</code>](#Cell) \| <code>undefined</code> | The cell that contains this rich text |
| [node] | <code>undefined</code> \| <code>null</code> \| <code>Object</code> | The node stored in the shared string |

<a name="RichTexts+cell"></a>

#### richTexts.cell ⇒ [<code>Cell</code>](#Cell)
Gets which cell this [RichTexts](#RichTexts) instance belongs to.

**Kind**: instance property of [<code>RichTexts</code>](#RichTexts)  
**Returns**: [<code>Cell</code>](#Cell) - The cell this instance belongs to.  
<a name="RichTexts+cell"></a>

#### richTexts.cell
Sets which cell this [RichTexts](#RichTexts) instance belongs to.

**Kind**: instance property of [<code>RichTexts</code>](#RichTexts)  
**See**: [RichTexts](#RichTexts)  

| Param | Type | Description |
| --- | --- | --- |
| cell | [<code>Cell</code>](#Cell) | The cell this instance should belong to. |

<a name="RichTexts+length"></a>

#### richTexts.length ⇒ <code>number</code>
Gets the how many rich text fragment this [RichTexts](#RichTexts) instance contains

**Kind**: instance property of [<code>RichTexts</code>](#RichTexts)  
**Returns**: <code>number</code> - The number of fragments this [RichTexts](#RichTexts) instance has.  
<a name="RichTexts+text"></a>

#### richTexts.text ⇒ <code>string</code>
Gets concatenated text without styles.

**Kind**: instance property of [<code>RichTexts</code>](#RichTexts)  
**Returns**: <code>string</code> - concatenated text  
<a name="RichTexts+get"></a>

#### richTexts.get(index) ⇒ [<code>RichTextFragment</code>](#RichTextFragment)
Gets the ith fragment of this [RichTexts](#RichTexts) instance.

**Kind**: instance method of [<code>RichTexts</code>](#RichTexts)  
**Returns**: [<code>RichTextFragment</code>](#RichTextFragment) - A rich text fragment  

| Param | Type | Description |
| --- | --- | --- |
| index | <code>number</code> | The index |

<a name="RichTexts+remove"></a>

#### richTexts.remove(index) ⇒ [<code>RichTexts</code>](#RichTexts)
Removes a rich text fragment. This instance will be mutated.

**Kind**: instance method of [<code>RichTexts</code>](#RichTexts)  
**Returns**: [<code>RichTexts</code>](#RichTexts) - the rich text instance  

| Param | Type | Description |
| --- | --- | --- |
| index | <code>number</code> | the index of the fragment to remove |

<a name="RichTexts+add"></a>

#### richTexts.add(text, [styles], [index]) ⇒ [<code>RichTexts</code>](#RichTexts)
Adds a rich text fragment to the last or after the given index. This instance will be mutated.

**Kind**: instance method of [<code>RichTexts</code>](#RichTexts)  
**Returns**: [<code>RichTexts</code>](#RichTexts) - the rich text instance  

| Param | Type | Description |
| --- | --- | --- |
| text | <code>string</code> | the text |
| [styles] | <code>Object</code> | the styles js object, i.e. {fontSize: 12} |
| [index] | <code>number</code> \| <code>undefined</code> \| <code>null</code> | the index of the fragment to add |

<a name="RichTexts+clear"></a>

#### richTexts.clear() ⇒ [<code>RichTexts</code>](#RichTexts)
Clears this rich text

**Kind**: instance method of [<code>RichTexts</code>](#RichTexts)  
**Returns**: [<code>RichTexts</code>](#RichTexts) - the rich text instance  
<a name="Row"></a>

### Row
A row.

**Kind**: global class  

* [Row](#Row)
    * [.address([opts])](#Row+address) ⇒ <code>string</code>
    * [.cell(columnNameOrNumber)](#Row+cell) ⇒ [<code>Cell</code>](#Cell)
    * [.height()](#Row+height) ⇒ <code>undefined</code> \| <code>number</code>
    * [.height(height)](#Row+height) ⇒ [<code>Row</code>](#Row)
    * [.hidden()](#Row+hidden) ⇒ <code>boolean</code>
    * [.hidden(hidden)](#Row+hidden) ⇒ [<code>Row</code>](#Row)
    * [.rowNumber()](#Row+rowNumber) ⇒ <code>number</code>
    * [.sheet()](#Row+sheet) ⇒ [<code>Sheet</code>](#Sheet)
    * [.style(name)](#Row+style) ⇒ <code>\*</code>
    * [.style(names)](#Row+style) ⇒ <code>object.&lt;string, \*&gt;</code>
    * [.style(name, value)](#Row+style) ⇒ [<code>Cell</code>](#Cell)
    * [.style(styles)](#Row+style) ⇒ [<code>Cell</code>](#Cell)
    * [.style(style)](#Row+style) ⇒ [<code>Cell</code>](#Cell)
    * [.workbook()](#Row+workbook) ⇒ [<code>Workbook</code>](#Workbook)
    * [.addPageBreak()](#Row+addPageBreak) ⇒ [<code>Row</code>](#Row)

<a name="Row+address"></a>

#### row.address([opts]) ⇒ <code>string</code>
Get the address of the row.

**Kind**: instance method of [<code>Row</code>](#Row)  
**Returns**: <code>string</code> - The address  

| Param | Type | Description |
| --- | --- | --- |
| [opts] | <code>Object</code> | Options |
| [opts.includeSheetName] | <code>boolean</code> | Include the sheet name in the address. |
| [opts.anchored] | <code>boolean</code> | Anchor the address. |

<a name="Row+cell"></a>

#### row.cell(columnNameOrNumber) ⇒ [<code>Cell</code>](#Cell)
Get a cell in the row.

**Kind**: instance method of [<code>Row</code>](#Row)  
**Returns**: [<code>Cell</code>](#Cell) - The cell.  

| Param | Type | Description |
| --- | --- | --- |
| columnNameOrNumber | <code>string</code> \| <code>number</code> | The name or number of the column. |

<a name="Row+height"></a>

#### row.height() ⇒ <code>undefined</code> \| <code>number</code>
Gets the row height.

**Kind**: instance method of [<code>Row</code>](#Row)  
**Returns**: <code>undefined</code> \| <code>number</code> - The height (or undefined).  
<a name="Row+height"></a>

#### row.height(height) ⇒ [<code>Row</code>](#Row)
Sets the row height.

**Kind**: instance method of [<code>Row</code>](#Row)  
**Returns**: [<code>Row</code>](#Row) - The row.  

| Param | Type | Description |
| --- | --- | --- |
| height | <code>number</code> | The height of the row. |

<a name="Row+hidden"></a>

#### row.hidden() ⇒ <code>boolean</code>
Gets a value indicating whether the row is hidden.

**Kind**: instance method of [<code>Row</code>](#Row)  
**Returns**: <code>boolean</code> - A flag indicating whether the row is hidden.  
<a name="Row+hidden"></a>

#### row.hidden(hidden) ⇒ [<code>Row</code>](#Row)
Sets whether the row is hidden.

**Kind**: instance method of [<code>Row</code>](#Row)  
**Returns**: [<code>Row</code>](#Row) - The row.  

| Param | Type | Description |
| --- | --- | --- |
| hidden | <code>boolean</code> | A flag indicating whether to hide the row. |

<a name="Row+rowNumber"></a>

#### row.rowNumber() ⇒ <code>number</code>
Gets the row number.

**Kind**: instance method of [<code>Row</code>](#Row)  
**Returns**: <code>number</code> - The row number.  
<a name="Row+sheet"></a>

#### row.sheet() ⇒ [<code>Sheet</code>](#Sheet)
Gets the parent sheet of the row.

**Kind**: instance method of [<code>Row</code>](#Row)  
**Returns**: [<code>Sheet</code>](#Sheet) - The parent sheet.  
<a name="Row+style"></a>

#### row.style(name) ⇒ <code>\*</code>
Gets an individual style.

**Kind**: instance method of [<code>Row</code>](#Row)  
**Returns**: <code>\*</code> - The style.  

| Param | Type | Description |
| --- | --- | --- |
| name | <code>string</code> | The name of the style. |

<a name="Row+style"></a>

#### row.style(names) ⇒ <code>object.&lt;string, \*&gt;</code>
Gets multiple styles.

**Kind**: instance method of [<code>Row</code>](#Row)  
**Returns**: <code>object.&lt;string, \*&gt;</code> - Object whose keys are the style names and values are the styles.  

| Param | Type | Description |
| --- | --- | --- |
| names | <code>Array.&lt;string&gt;</code> | The names of the style. |

<a name="Row+style"></a>

#### row.style(name, value) ⇒ [<code>Cell</code>](#Cell)
Sets an individual style.

**Kind**: instance method of [<code>Row</code>](#Row)  
**Returns**: [<code>Cell</code>](#Cell) - The cell.  

| Param | Type | Description |
| --- | --- | --- |
| name | <code>string</code> | The name of the style. |
| value | <code>\*</code> | The value to set. |

<a name="Row+style"></a>

#### row.style(styles) ⇒ [<code>Cell</code>](#Cell)
Sets multiple styles.

**Kind**: instance method of [<code>Row</code>](#Row)  
**Returns**: [<code>Cell</code>](#Cell) - The cell.  

| Param | Type | Description |
| --- | --- | --- |
| styles | <code>object.&lt;string, \*&gt;</code> | Object whose keys are the style names and values are the styles to set. |

<a name="Row+style"></a>

#### row.style(style) ⇒ [<code>Cell</code>](#Cell)
Sets to a specific style

**Kind**: instance method of [<code>Row</code>](#Row)  
**Returns**: [<code>Cell</code>](#Cell) - The cell.  

| Param | Type | Description |
| --- | --- | --- |
| style | [<code>Style</code>](#new_Style_new) | Style object given from stylesheet.createStyle |

<a name="Row+workbook"></a>

#### row.workbook() ⇒ [<code>Workbook</code>](#Workbook)
Get the parent workbook.

**Kind**: instance method of [<code>Row</code>](#Row)  
**Returns**: [<code>Workbook</code>](#Workbook) - The parent workbook.  
<a name="Row+addPageBreak"></a>

#### row.addPageBreak() ⇒ [<code>Row</code>](#Row)
Append horizontal page break after the row.

**Kind**: instance method of [<code>Row</code>](#Row)  
**Returns**: [<code>Row</code>](#Row) - the row.  
<a name="Sheet"></a>

### Sheet
A worksheet.

**Kind**: global class  

* [Sheet](#Sheet)
    * [.active()](#Sheet+active) ⇒ <code>boolean</code>
    * [.active(active)](#Sheet+active) ⇒ [<code>Sheet</code>](#Sheet)
    * [.activeCell()](#Sheet+activeCell) ⇒ [<code>Cell</code>](#Cell)
    * [.activeCell(cell)](#Sheet+activeCell) ⇒ [<code>Sheet</code>](#Sheet)
    * [.activeCell(rowNumber, columnNameOrNumber)](#Sheet+activeCell) ⇒ [<code>Sheet</code>](#Sheet)
    * [.cell(address)](#Sheet+cell) ⇒ [<code>Cell</code>](#Cell)
    * [.cell(rowNumber, columnNameOrNumber)](#Sheet+cell) ⇒ [<code>Cell</code>](#Cell)
    * [.column(columnNameOrNumber)](#Sheet+column) ⇒ [<code>Column</code>](#Column)
    * [.definedName(name)](#Sheet+definedName) ⇒ <code>undefined</code> \| <code>string</code> \| [<code>Cell</code>](#Cell) \| [<code>Range</code>](#Range) \| [<code>Row</code>](#Row) \| [<code>Column</code>](#Column)
    * [.definedName(name, refersTo)](#Sheet+definedName) ⇒ [<code>Workbook</code>](#Workbook)
    * [.delete()](#Sheet+delete) ⇒ [<code>Workbook</code>](#Workbook)
    * [.find(pattern, [replacement])](#Sheet+find) ⇒ [<code>Array.&lt;Cell&gt;</code>](#Cell)
    * [.gridLinesVisible()](#Sheet+gridLinesVisible) ⇒ <code>boolean</code>
    * [.gridLinesVisible(selected)](#Sheet+gridLinesVisible) ⇒ [<code>Sheet</code>](#Sheet)
    * [.hidden()](#Sheet+hidden) ⇒ <code>boolean</code> \| <code>string</code>
    * [.hidden(hidden)](#Sheet+hidden) ⇒ [<code>Sheet</code>](#Sheet)
    * [.move([indexOrBeforeSheet])](#Sheet+move) ⇒ [<code>Sheet</code>](#Sheet)
    * [.name()](#Sheet+name) ⇒ <code>string</code>
    * [.name(name)](#Sheet+name) ⇒ [<code>Sheet</code>](#Sheet)
    * [.range(address)](#Sheet+range) ⇒ [<code>Range</code>](#Range)
    * [.range(startCell, endCell)](#Sheet+range) ⇒ [<code>Range</code>](#Range)
    * [.range(startRowNumber, startColumnNameOrNumber, endRowNumber, endColumnNameOrNumber)](#Sheet+range) ⇒ [<code>Range</code>](#Range)
    * [.autoFilter()](#Sheet+autoFilter) ⇒ [<code>Sheet</code>](#Sheet)
    * [.autoFilter(range)](#Sheet+autoFilter) ⇒ [<code>Sheet</code>](#Sheet)
    * [.row(rowNumber)](#Sheet+row) ⇒ [<code>Row</code>](#Row)
    * [.tabColor()](#Sheet+tabColor) ⇒ <code>undefined</code> \| <code>Color</code>
    * [.tabColor()](#Sheet+tabColor) ⇒ <code>Color</code> \| <code>string</code> \| <code>number</code>
    * [.tabSelected()](#Sheet+tabSelected) ⇒ <code>boolean</code>
    * [.tabSelected(selected)](#Sheet+tabSelected) ⇒ [<code>Sheet</code>](#Sheet)
    * [.usedRange()](#Sheet+usedRange) ⇒ [<code>Range</code>](#Range) \| <code>undefined</code>
    * [.workbook()](#Sheet+workbook) ⇒ [<code>Workbook</code>](#Workbook)
    * [.pageBreaks()](#Sheet+pageBreaks) ⇒ <code>Object</code>
    * [.verticalPageBreaks()](#Sheet+verticalPageBreaks) ⇒ [<code>PageBreaks</code>](#PageBreaks)
    * [.horizontalPageBreaks()](#Sheet+horizontalPageBreaks) ⇒ [<code>PageBreaks</code>](#PageBreaks)
    * [.hyperlink(address)](#Sheet+hyperlink) ⇒ <code>string</code> \| <code>undefined</code>
    * [.hyperlink(address, hyperlink, [internal])](#Sheet+hyperlink) ⇒ [<code>Sheet</code>](#Sheet)
    * [.hyperlink(address, opts)](#Sheet+hyperlink) ⇒ [<code>Sheet</code>](#Sheet)
    * [.printOptions(attributeName)](#Sheet+printOptions) ⇒ <code>boolean</code>
    * [.printOptions(attributeName, attributeEnabled)](#Sheet+printOptions) ⇒ [<code>Sheet</code>](#Sheet)
    * [.printGridLines()](#Sheet+printGridLines) ⇒ <code>boolean</code>
    * [.printGridLines(enabled)](#Sheet+printGridLines) ⇒ [<code>Sheet</code>](#Sheet)
    * [.pageMargins(attributeName)](#Sheet+pageMargins) ⇒ <code>number</code>
    * [.pageMargins(attributeName, attributeStringValue)](#Sheet+pageMargins) ⇒ [<code>Sheet</code>](#Sheet)
    * [.pageMarginsPreset()](#Sheet+pageMarginsPreset) ⇒ <code>string</code>
    * [.pageMarginsPreset(presetName)](#Sheet+pageMarginsPreset) ⇒ [<code>Sheet</code>](#Sheet)
    * [.pageMarginsPreset(presetName, presetAttributes)](#Sheet+pageMarginsPreset) ⇒ [<code>Sheet</code>](#Sheet)
    * [.panes()](#Sheet+panes) ⇒ [<code>PaneOptions</code>](#PaneOptions)
    * [.panes(paneOptions)](#Sheet+panes) ⇒ [<code>Sheet</code>](#Sheet)
    * [.freezePanes(xSplit, ySplit)](#Sheet+freezePanes) ⇒ [<code>Sheet</code>](#Sheet)
    * [.freezePanes(topLeftCell)](#Sheet+freezePanes) ⇒ [<code>Sheet</code>](#Sheet)
    * [.splitPanes(xSplit, ySplit)](#Sheet+splitPanes) ⇒ [<code>Sheet</code>](#Sheet)
    * [.resetPanes()](#Sheet+resetPanes) ⇒ [<code>Sheet</code>](#Sheet)

<a name="Sheet+active"></a>

#### sheet.active() ⇒ <code>boolean</code>
Gets a value indicating whether the sheet is the active sheet in the workbook.

**Kind**: instance method of [<code>Sheet</code>](#Sheet)  
**Returns**: <code>boolean</code> - True if active, false otherwise.  
<a name="Sheet+active"></a>

#### sheet.active(active) ⇒ [<code>Sheet</code>](#Sheet)
Make the sheet the active sheet in the workkbok.

**Kind**: instance method of [<code>Sheet</code>](#Sheet)  
**Returns**: [<code>Sheet</code>](#Sheet) - The sheet.  

| Param | Type | Description |
| --- | --- | --- |
| active | <code>boolean</code> | Must be set to `true`. Deactivating directly is not supported. To deactivate, you should activate a different sheet instead. |

<a name="Sheet+activeCell"></a>

#### sheet.activeCell() ⇒ [<code>Cell</code>](#Cell)
Get the active cell in the sheet.

**Kind**: instance method of [<code>Sheet</code>](#Sheet)  
**Returns**: [<code>Cell</code>](#Cell) - The active cell.  
<a name="Sheet+activeCell"></a>

#### sheet.activeCell(cell) ⇒ [<code>Sheet</code>](#Sheet)
Set the active cell in the workbook.

**Kind**: instance method of [<code>Sheet</code>](#Sheet)  
**Returns**: [<code>Sheet</code>](#Sheet) - The sheet.  

| Param | Type | Description |
| --- | --- | --- |
| cell | <code>string</code> \| [<code>Cell</code>](#Cell) | The cell or address of cell to activate. |

<a name="Sheet+activeCell"></a>

#### sheet.activeCell(rowNumber, columnNameOrNumber) ⇒ [<code>Sheet</code>](#Sheet)
Set the active cell in the workbook by row and column.

**Kind**: instance method of [<code>Sheet</code>](#Sheet)  
**Returns**: [<code>Sheet</code>](#Sheet) - The sheet.  

| Param | Type | Description |
| --- | --- | --- |
| rowNumber | <code>number</code> | The row number of the cell. |
| columnNameOrNumber | <code>string</code> \| <code>number</code> | The column name or number of the cell. |

<a name="Sheet+cell"></a>

#### sheet.cell(address) ⇒ [<code>Cell</code>](#Cell)
Gets the cell with the given address.

**Kind**: instance method of [<code>Sheet</code>](#Sheet)  
**Returns**: [<code>Cell</code>](#Cell) - The cell.  

| Param | Type | Description |
| --- | --- | --- |
| address | <code>string</code> | The address of the cell. |

<a name="Sheet+cell"></a>

#### sheet.cell(rowNumber, columnNameOrNumber) ⇒ [<code>Cell</code>](#Cell)
Gets the cell with the given row and column numbers.

**Kind**: instance method of [<code>Sheet</code>](#Sheet)  
**Returns**: [<code>Cell</code>](#Cell) - The cell.  

| Param | Type | Description |
| --- | --- | --- |
| rowNumber | <code>number</code> | The row number of the cell. |
| columnNameOrNumber | <code>string</code> \| <code>number</code> | The column name or number of the cell. |

<a name="Sheet+column"></a>

#### sheet.column(columnNameOrNumber) ⇒ [<code>Column</code>](#Column)
Gets a column in the sheet.

**Kind**: instance method of [<code>Sheet</code>](#Sheet)  
**Returns**: [<code>Column</code>](#Column) - The column.  

| Param | Type | Description |
| --- | --- | --- |
| columnNameOrNumber | <code>string</code> \| <code>number</code> | The name or number of the column. |

<a name="Sheet+definedName"></a>

#### sheet.definedName(name) ⇒ <code>undefined</code> \| <code>string</code> \| [<code>Cell</code>](#Cell) \| [<code>Range</code>](#Range) \| [<code>Row</code>](#Row) \| [<code>Column</code>](#Column)
Gets a defined name scoped to the sheet.

**Kind**: instance method of [<code>Sheet</code>](#Sheet)  
**Returns**: <code>undefined</code> \| <code>string</code> \| [<code>Cell</code>](#Cell) \| [<code>Range</code>](#Range) \| [<code>Row</code>](#Row) \| [<code>Column</code>](#Column) - What the defined name refers to or undefined if not found. Will return the string formula if not a Row, Column, Cell, or Range.  

| Param | Type | Description |
| --- | --- | --- |
| name | <code>string</code> | The defined name. |

<a name="Sheet+definedName"></a>

#### sheet.definedName(name, refersTo) ⇒ [<code>Workbook</code>](#Workbook)
Set a defined name scoped to the sheet.

**Kind**: instance method of [<code>Sheet</code>](#Sheet)  
**Returns**: [<code>Workbook</code>](#Workbook) - The workbook.  

| Param | Type | Description |
| --- | --- | --- |
| name | <code>string</code> | The defined name. |
| refersTo | <code>string</code> \| [<code>Cell</code>](#Cell) \| [<code>Range</code>](#Range) \| [<code>Row</code>](#Row) \| [<code>Column</code>](#Column) | What the name refers to. |

<a name="Sheet+delete"></a>

#### sheet.delete() ⇒ [<code>Workbook</code>](#Workbook)
Deletes the sheet and returns the parent workbook.

**Kind**: instance method of [<code>Sheet</code>](#Sheet)  
**Returns**: [<code>Workbook</code>](#Workbook) - The workbook.  
<a name="Sheet+find"></a>

#### sheet.find(pattern, [replacement]) ⇒ [<code>Array.&lt;Cell&gt;</code>](#Cell)
Find the given pattern in the sheet and optionally replace it.

**Kind**: instance method of [<code>Sheet</code>](#Sheet)  
**Returns**: [<code>Array.&lt;Cell&gt;</code>](#Cell) - The matching cells.  

| Param | Type | Description |
| --- | --- | --- |
| pattern | <code>string</code> \| <code>RegExp</code> | The pattern to look for. Providing a string will result in a case-insensitive substring search. Use a RegExp for more sophisticated searches. |
| [replacement] | <code>string</code> \| <code>function</code> | The text to replace or a String.replace callback function. If pattern is a string, all occurrences of the pattern in each cell will be replaced. |

<a name="Sheet+gridLinesVisible"></a>

#### sheet.gridLinesVisible() ⇒ <code>boolean</code>
Gets a value indicating whether this sheet's grid lines are visible.

**Kind**: instance method of [<code>Sheet</code>](#Sheet)  
**Returns**: <code>boolean</code> - True if selected, false if not.  
<a name="Sheet+gridLinesVisible"></a>

#### sheet.gridLinesVisible(selected) ⇒ [<code>Sheet</code>](#Sheet)
Sets whether this sheet's grid lines are visible.

**Kind**: instance method of [<code>Sheet</code>](#Sheet)  
**Returns**: [<code>Sheet</code>](#Sheet) - The sheet.  

| Param | Type | Description |
| --- | --- | --- |
| selected | <code>boolean</code> | True to make visible, false to hide. |

<a name="Sheet+hidden"></a>

#### sheet.hidden() ⇒ <code>boolean</code> \| <code>string</code>
Gets a value indicating if the sheet is hidden or not.

**Kind**: instance method of [<code>Sheet</code>](#Sheet)  
**Returns**: <code>boolean</code> \| <code>string</code> - True if hidden, false if visible, and 'very' if very hidden.  
<a name="Sheet+hidden"></a>

#### sheet.hidden(hidden) ⇒ [<code>Sheet</code>](#Sheet)
Set whether the sheet is hidden or not.

**Kind**: instance method of [<code>Sheet</code>](#Sheet)  
**Returns**: [<code>Sheet</code>](#Sheet) - The sheet.  

| Param | Type | Description |
| --- | --- | --- |
| hidden | <code>boolean</code> \| <code>string</code> | True to hide, false to show, and 'very' to make very hidden. |

<a name="Sheet+move"></a>

#### sheet.move([indexOrBeforeSheet]) ⇒ [<code>Sheet</code>](#Sheet)
Move the sheet.

**Kind**: instance method of [<code>Sheet</code>](#Sheet)  
**Returns**: [<code>Sheet</code>](#Sheet) - The sheet.  

| Param | Type | Description |
| --- | --- | --- |
| [indexOrBeforeSheet] | <code>number</code> \| <code>string</code> \| [<code>Sheet</code>](#Sheet) | The index to move the sheet to or the sheet (or name of sheet) to move this sheet before. Omit this argument to move to the end of the workbook. |

<a name="Sheet+name"></a>

#### sheet.name() ⇒ <code>string</code>
Get the name of the sheet.

**Kind**: instance method of [<code>Sheet</code>](#Sheet)  
**Returns**: <code>string</code> - The sheet name.  
<a name="Sheet+name"></a>

#### sheet.name(name) ⇒ [<code>Sheet</code>](#Sheet)
Set the name of the sheet. *Note: this method does not rename references to the sheet so formulas, etc. can be broken. Use with caution!*

**Kind**: instance method of [<code>Sheet</code>](#Sheet)  
**Returns**: [<code>Sheet</code>](#Sheet) - The sheet.  

| Param | Type | Description |
| --- | --- | --- |
| name | <code>string</code> | The name to set to the sheet. |

<a name="Sheet+range"></a>

#### sheet.range(address) ⇒ [<code>Range</code>](#Range)
Gets a range from the given range address.

**Kind**: instance method of [<code>Sheet</code>](#Sheet)  
**Returns**: [<code>Range</code>](#Range) - The range.  

| Param | Type | Description |
| --- | --- | --- |
| address | <code>string</code> | The range address (e.g. 'A1:B3'). |

<a name="Sheet+range"></a>

#### sheet.range(startCell, endCell) ⇒ [<code>Range</code>](#Range)
Gets a range from the given cells or cell addresses.

**Kind**: instance method of [<code>Sheet</code>](#Sheet)  
**Returns**: [<code>Range</code>](#Range) - The range.  

| Param | Type | Description |
| --- | --- | --- |
| startCell | <code>string</code> \| [<code>Cell</code>](#Cell) | The starting cell or cell address (e.g. 'A1'). |
| endCell | <code>string</code> \| [<code>Cell</code>](#Cell) | The ending cell or cell address (e.g. 'B3'). |

<a name="Sheet+range"></a>

#### sheet.range(startRowNumber, startColumnNameOrNumber, endRowNumber, endColumnNameOrNumber) ⇒ [<code>Range</code>](#Range)
Gets a range from the given row numbers and column names or numbers.

**Kind**: instance method of [<code>Sheet</code>](#Sheet)  
**Returns**: [<code>Range</code>](#Range) - The range.  

| Param | Type | Description |
| --- | --- | --- |
| startRowNumber | <code>number</code> | The starting cell row number. |
| startColumnNameOrNumber | <code>string</code> \| <code>number</code> | The starting cell column name or number. |
| endRowNumber | <code>number</code> | The ending cell row number. |
| endColumnNameOrNumber | <code>string</code> \| <code>number</code> | The ending cell column name or number. |

<a name="Sheet+autoFilter"></a>

#### sheet.autoFilter() ⇒ [<code>Sheet</code>](#Sheet)
Unsets sheet autoFilter.

**Kind**: instance method of [<code>Sheet</code>](#Sheet)  
**Returns**: [<code>Sheet</code>](#Sheet) - This sheet.  
<a name="Sheet+autoFilter"></a>

#### sheet.autoFilter(range) ⇒ [<code>Sheet</code>](#Sheet)
Sets sheet autoFilter to a Range.

**Kind**: instance method of [<code>Sheet</code>](#Sheet)  
**Returns**: [<code>Sheet</code>](#Sheet) - This sheet.  

| Param | Type | Description |
| --- | --- | --- |
| range | [<code>Range</code>](#Range) | The autoFilter range. |

<a name="Sheet+row"></a>

#### sheet.row(rowNumber) ⇒ [<code>Row</code>](#Row)
Gets the row with the given number.

**Kind**: instance method of [<code>Sheet</code>](#Sheet)  
**Returns**: [<code>Row</code>](#Row) - The row with the given number.  

| Param | Type | Description |
| --- | --- | --- |
| rowNumber | <code>number</code> | The row number. |

<a name="Sheet+tabColor"></a>

#### sheet.tabColor() ⇒ <code>undefined</code> \| <code>Color</code>
Get the tab color. (See style [Color](#color).)

**Kind**: instance method of [<code>Sheet</code>](#Sheet)  
**Returns**: <code>undefined</code> \| <code>Color</code> - The color or undefined if not set.  
<a name="Sheet+tabColor"></a>

#### sheet.tabColor() ⇒ <code>Color</code> \| <code>string</code> \| <code>number</code>
Sets the tab color. (See style [Color](#color).)

**Kind**: instance method of [<code>Sheet</code>](#Sheet)  
**Returns**: <code>Color</code> \| <code>string</code> \| <code>number</code> - color - Color of the tab. If string, will set an RGB color. If number, will set a theme color.  
<a name="Sheet+tabSelected"></a>

#### sheet.tabSelected() ⇒ <code>boolean</code>
Gets a value indicating whether this sheet is selected.

**Kind**: instance method of [<code>Sheet</code>](#Sheet)  
**Returns**: <code>boolean</code> - True if selected, false if not.  
<a name="Sheet+tabSelected"></a>

#### sheet.tabSelected(selected) ⇒ [<code>Sheet</code>](#Sheet)
Sets whether this sheet is selected.

**Kind**: instance method of [<code>Sheet</code>](#Sheet)  
**Returns**: [<code>Sheet</code>](#Sheet) - The sheet.  

| Param | Type | Description |
| --- | --- | --- |
| selected | <code>boolean</code> | True to select, false to deselected. |

<a name="Sheet+usedRange"></a>

#### sheet.usedRange() ⇒ [<code>Range</code>](#Range) \| <code>undefined</code>
Get the range of cells in the sheet that have contained a value or style at any point. Useful for extracting the entire sheet contents.

**Kind**: instance method of [<code>Sheet</code>](#Sheet)  
**Returns**: [<code>Range</code>](#Range) \| <code>undefined</code> - The used range or undefined if no cells in the sheet are used.  
<a name="Sheet+workbook"></a>

#### sheet.workbook() ⇒ [<code>Workbook</code>](#Workbook)
Gets the parent workbook.

**Kind**: instance method of [<code>Sheet</code>](#Sheet)  
**Returns**: [<code>Workbook</code>](#Workbook) - The parent workbook.  
<a name="Sheet+pageBreaks"></a>

#### sheet.pageBreaks() ⇒ <code>Object</code>
Gets all page breaks.

**Kind**: instance method of [<code>Sheet</code>](#Sheet)  
**Returns**: <code>Object</code> - the object holds both vertical and horizontal PageBreaks.  
<a name="Sheet+verticalPageBreaks"></a>

#### sheet.verticalPageBreaks() ⇒ [<code>PageBreaks</code>](#PageBreaks)
Gets the vertical page breaks.

**Kind**: instance method of [<code>Sheet</code>](#Sheet)  
**Returns**: [<code>PageBreaks</code>](#PageBreaks) - vertical PageBreaks.  
<a name="Sheet+horizontalPageBreaks"></a>

#### sheet.horizontalPageBreaks() ⇒ [<code>PageBreaks</code>](#PageBreaks)
Gets the horizontal page breaks.

**Kind**: instance method of [<code>Sheet</code>](#Sheet)  
**Returns**: [<code>PageBreaks</code>](#PageBreaks) - horizontal PageBreaks.  
<a name="Sheet+hyperlink"></a>

#### sheet.hyperlink(address) ⇒ <code>string</code> \| <code>undefined</code>
Get the hyperlink attached to the cell with the given address.

**Kind**: instance method of [<code>Sheet</code>](#Sheet)  
**Returns**: <code>string</code> \| <code>undefined</code> - The hyperlink or undefined if not set.  

| Param | Type | Description |
| --- | --- | --- |
| address | <code>string</code> | The address of the hyperlinked cell. |

<a name="Sheet+hyperlink"></a>

#### sheet.hyperlink(address, hyperlink, [internal]) ⇒ [<code>Sheet</code>](#Sheet)
Set the hyperlink on the cell with the given address.

**Kind**: instance method of [<code>Sheet</code>](#Sheet)  
**Returns**: [<code>Sheet</code>](#Sheet) - The sheet.  

| Param | Type | Description |
| --- | --- | --- |
| address | <code>string</code> | The address of the hyperlinked cell. |
| hyperlink | <code>string</code> | The hyperlink to set or undefined to clear. |
| [internal] | <code>boolean</code> | The flag to force hyperlink to be internal. If true, then autodetect is skipped. |

<a name="Sheet+hyperlink"></a>

#### sheet.hyperlink(address, opts) ⇒ [<code>Sheet</code>](#Sheet)
Set the hyperlink on the cell with the given address and options.

**Kind**: instance method of [<code>Sheet</code>](#Sheet)  
**Returns**: [<code>Sheet</code>](#Sheet) - The sheet.  

| Param | Type | Description |
| --- | --- | --- |
| address | <code>string</code> | The address of the hyperlinked cell. |
| opts | <code>Object</code> \| [<code>Cell</code>](#Cell) | Options or Cell. If opts is a Cell then an internal hyperlink is added. |
| [opts.hyperlink] | <code>string</code> \| [<code>Cell</code>](#Cell) | The hyperlink to set, can be a Cell or an internal/external string. |
| [opts.tooltip] | <code>string</code> | Additional text to help the user understand more about the hyperlink. |
| [opts.email] | <code>string</code> | Email address, ignored if opts.hyperlink is set. |
| [opts.emailSubject] | <code>string</code> | Email subject, ignored if opts.hyperlink is set. |

<a name="Sheet+printOptions"></a>

#### sheet.printOptions(attributeName) ⇒ <code>boolean</code>
Get the print option given a valid print option attribute.

**Kind**: instance method of [<code>Sheet</code>](#Sheet)  

| Param | Type | Description |
| --- | --- | --- |
| attributeName | <code>string</code> | Attribute name of the printOptions.   gridLines - Used in conjunction with gridLinesSet. If both gridLines and gridlinesSet are true, then grid lines shall print. Otherwise, they shall not (i.e., one or both have false values).   gridLinesSet - Used in conjunction with gridLines. If both gridLines and gridLinesSet are true, then grid lines shall print. Otherwise, they shall not (i.e., one or both have false values).   headings - Print row and column headings.   horizontalCentered - Center on page horizontally when printing.   verticalCentered - Center on page vertically when printing. |

<a name="Sheet+printOptions"></a>

#### sheet.printOptions(attributeName, attributeEnabled) ⇒ [<code>Sheet</code>](#Sheet)
Set the print option given a valid print option attribute and a value.

**Kind**: instance method of [<code>Sheet</code>](#Sheet)  
**Returns**: [<code>Sheet</code>](#Sheet) - The sheet.  

| Param | Type | Description |
| --- | --- | --- |
| attributeName | <code>string</code> | Attribute name of the printOptions. See get print option for list of valid attributes. |
| attributeEnabled | <code>undefined</code> \| <code>boolean</code> | If `undefined` or `false` then the attribute is removed, otherwise the print option is enabled. |

<a name="Sheet+printGridLines"></a>

#### sheet.printGridLines() ⇒ <code>boolean</code>
Get the print option for the gridLines attribute value.

**Kind**: instance method of [<code>Sheet</code>](#Sheet)  
<a name="Sheet+printGridLines"></a>

#### sheet.printGridLines(enabled) ⇒ [<code>Sheet</code>](#Sheet)
Set the print option for the gridLines attribute value.

**Kind**: instance method of [<code>Sheet</code>](#Sheet)  
**Returns**: [<code>Sheet</code>](#Sheet) - The sheet.  

| Param | Type | Description |
| --- | --- | --- |
| enabled | <code>undefined</code> \| <code>boolean</code> | If `undefined` or `false` then attribute is removed, otherwise gridLines is enabled. |

<a name="Sheet+pageMargins"></a>

#### sheet.pageMargins(attributeName) ⇒ <code>number</code>
Get the page margin given a valid attribute name.
If the value is not yet defined, then it will return the current preset value.

**Kind**: instance method of [<code>Sheet</code>](#Sheet)  
**Returns**: <code>number</code> - the attribute value.  

| Param | Type | Description |
| --- | --- | --- |
| attributeName | <code>string</code> | Attribute name of the pageMargins.     left - Left Page Margin in inches.     right - Right page margin in inches.     top - Top Page Margin in inches.     buttom - Bottom Page Margin in inches.     footer - Footer Page Margin in inches.     header - Header Page Margin in inches. |

<a name="Sheet+pageMargins"></a>

#### sheet.pageMargins(attributeName, attributeStringValue) ⇒ [<code>Sheet</code>](#Sheet)
Set the page margin (or override the preset) given an attribute name and a value.

**Kind**: instance method of [<code>Sheet</code>](#Sheet)  
**Returns**: [<code>Sheet</code>](#Sheet) - The sheet.  

| Param | Type | Description |
| --- | --- | --- |
| attributeName | <code>string</code> | Attribute name of the pageMargins. See get page margin for list of valid attributes. |
| attributeStringValue | <code>undefined</code> \| <code>number</code> \| <code>string</code> | If `undefined` then set back to preset value, otherwise, set the given attribute value. |

<a name="Sheet+pageMarginsPreset"></a>

#### sheet.pageMarginsPreset() ⇒ <code>string</code>
Page margins preset is a set of page margins associated with a name.
The page margin preset acts as a fallback when not explicitly defined by `Sheet.pageMargins`.
If a sheet already contains page margins, it attempts to auto-detect, otherwise they are defined as the template preset.
If no page margins exist, then the preset is undefined and will not be included in the output of `Sheet.toXmls`.
Available presets include: normal, wide, narrow, template.

Get the page margins preset name. The registered name of a predefined set of attributes.

**Kind**: instance method of [<code>Sheet</code>](#Sheet)  
**Returns**: <code>string</code> - The preset name.  
<a name="Sheet+pageMarginsPreset"></a>

#### sheet.pageMarginsPreset(presetName) ⇒ [<code>Sheet</code>](#Sheet)
Set the page margins preset by name, clearing any existing/temporary attribute values.

**Kind**: instance method of [<code>Sheet</code>](#Sheet)  
**Returns**: [<code>Sheet</code>](#Sheet) - The sheet.  

| Param | Type | Description |
| --- | --- | --- |
| presetName | <code>undefined</code> \| <code>string</code> | The preset name. If `undefined`, page margins will not be included in the output of `Sheet.toXmls`. |

<a name="Sheet+pageMarginsPreset"></a>

#### sheet.pageMarginsPreset(presetName, presetAttributes) ⇒ [<code>Sheet</code>](#Sheet)
Set a new page margins preset by name and attributes object.

**Kind**: instance method of [<code>Sheet</code>](#Sheet)  
**Returns**: [<code>Sheet</code>](#Sheet) - The sheet.  

| Param | Type | Description |
| --- | --- | --- |
| presetName | <code>string</code> | The preset name. |
| presetAttributes | <code>object</code> | The preset attributes. |

<a name="Sheet+panes"></a>

#### sheet.panes() ⇒ [<code>PaneOptions</code>](#PaneOptions)
Gets sheet view pane options

**Kind**: instance method of [<code>Sheet</code>](#Sheet)  
**Returns**: [<code>PaneOptions</code>](#PaneOptions) - sheet view pane options  
<a name="Sheet+panes"></a>

#### sheet.panes(paneOptions) ⇒ [<code>Sheet</code>](#Sheet)
Sets sheet view pane options

**Kind**: instance method of [<code>Sheet</code>](#Sheet)  
**Returns**: [<code>Sheet</code>](#Sheet) - The sheet  

| Param | Type | Description |
| --- | --- | --- |
| paneOptions | [<code>PaneOptions</code>](#PaneOptions) \| <code>null</code> \| <code>undefined</code> | sheet view pane options |

<a name="Sheet+freezePanes"></a>

#### sheet.freezePanes(xSplit, ySplit) ⇒ [<code>Sheet</code>](#Sheet)
Freezes Panes for this sheet.

**Kind**: instance method of [<code>Sheet</code>](#Sheet)  
**Returns**: [<code>Sheet</code>](#Sheet) - The sheet  

| Param | Type | Description |
| --- | --- | --- |
| xSplit | <code>number</code> | the number of columns visible in the top pane. 0 (zero) if none. |
| ySplit | <code>number</code> | the number of rows visible in the left pane. 0 (zero) if none. |

<a name="Sheet+freezePanes"></a>

#### sheet.freezePanes(topLeftCell) ⇒ [<code>Sheet</code>](#Sheet)
freezes Panes for this sheet.

**Kind**: instance method of [<code>Sheet</code>](#Sheet)  
**Returns**: [<code>Sheet</code>](#Sheet) - The sheet  

| Param | Type | Description |
| --- | --- | --- |
| topLeftCell | <code>string</code> | Top Left Visible Cell. Location of the top left visible cell in the bottom right pane (when in Left-To-Right mode). |

<a name="Sheet+splitPanes"></a>

#### sheet.splitPanes(xSplit, ySplit) ⇒ [<code>Sheet</code>](#Sheet)
Splits Panes for this sheet.

**Kind**: instance method of [<code>Sheet</code>](#Sheet)  
**Returns**: [<code>Sheet</code>](#Sheet) - The sheet  

| Param | Type | Description |
| --- | --- | --- |
| xSplit | <code>number</code> | (Horizontal Split Position) Horizontal position of the split, in 1/20th of a point; 0 (zero) if none. |
| ySplit | <code>number</code> | (Vertical Split Position) VVertical position of the split, in 1/20th of a point; 0 (zero) if none. |

<a name="Sheet+resetPanes"></a>

#### sheet.resetPanes() ⇒ [<code>Sheet</code>](#Sheet)
resets to default sheet view panes.

**Kind**: instance method of [<code>Sheet</code>](#Sheet)  
**Returns**: [<code>Sheet</code>](#Sheet) - The sheet  
<a name="Workbook"></a>

### Workbook
A workbook.

**Kind**: global class  

* [Workbook](#Workbook)
    * [.activeSheet()](#Workbook+activeSheet) ⇒ [<code>Sheet</code>](#Sheet)
    * [.activeSheet(sheet)](#Workbook+activeSheet) ⇒ [<code>Workbook</code>](#Workbook)
    * [.addSheet(name, [indexOrBeforeSheet])](#Workbook+addSheet) ⇒ [<code>Sheet</code>](#Sheet)
    * [.definedName(name)](#Workbook+definedName) ⇒ <code>undefined</code> \| <code>string</code> \| [<code>Cell</code>](#Cell) \| [<code>Range</code>](#Range) \| [<code>Row</code>](#Row) \| [<code>Column</code>](#Column)
    * [.definedName(name, refersTo)](#Workbook+definedName) ⇒ [<code>Workbook</code>](#Workbook)
    * [.deleteSheet(sheet)](#Workbook+deleteSheet) ⇒ [<code>Workbook</code>](#Workbook)
    * [.find(pattern, [replacement])](#Workbook+find) ⇒ <code>boolean</code>
    * [.moveSheet(sheet, [indexOrBeforeSheet])](#Workbook+moveSheet) ⇒ [<code>Workbook</code>](#Workbook)
    * [.outputAsync([type])](#Workbook+outputAsync) ⇒ <code>string</code> \| <code>Uint8Array</code> \| <code>ArrayBuffer</code> \| <code>Blob</code> \| <code>Buffer</code>
    * [.outputAsync([opts])](#Workbook+outputAsync) ⇒ <code>string</code> \| <code>Uint8Array</code> \| <code>ArrayBuffer</code> \| <code>Blob</code> \| <code>Buffer</code>
    * [.sheet(sheetNameOrIndex)](#Workbook+sheet) ⇒ [<code>Sheet</code>](#Sheet) \| <code>undefined</code>
    * [.sheets()](#Workbook+sheets) ⇒ [<code>Array.&lt;Sheet&gt;</code>](#Sheet)
    * [.property(name)](#Workbook+property) ⇒ <code>\*</code>
    * [.property(names)](#Workbook+property) ⇒ <code>object.&lt;string, \*&gt;</code>
    * [.property(name, value)](#Workbook+property) ⇒ [<code>Workbook</code>](#Workbook)
    * [.property(properties)](#Workbook+property) ⇒ [<code>Workbook</code>](#Workbook)
    * [.properties()](#Workbook+properties) ⇒ <code>CoreProperties</code>
    * [.toFileAsync(path, [opts])](#Workbook+toFileAsync) ⇒ <code>Promise.&lt;undefined&gt;</code>
    * [.cloneSheet(from, name, [indexOrBeforeSheet])](#Workbook+cloneSheet) ⇒ [<code>Sheet</code>](#Sheet)

<a name="Workbook+activeSheet"></a>

#### workbook.activeSheet() ⇒ [<code>Sheet</code>](#Sheet)
Get the active sheet in the workbook.

**Kind**: instance method of [<code>Workbook</code>](#Workbook)  
**Returns**: [<code>Sheet</code>](#Sheet) - The active sheet.  
<a name="Workbook+activeSheet"></a>

#### workbook.activeSheet(sheet) ⇒ [<code>Workbook</code>](#Workbook)
Set the active sheet in the workbook.

**Kind**: instance method of [<code>Workbook</code>](#Workbook)  
**Returns**: [<code>Workbook</code>](#Workbook) - The workbook.  

| Param | Type | Description |
| --- | --- | --- |
| sheet | [<code>Sheet</code>](#Sheet) \| <code>string</code> \| <code>number</code> | The sheet or name of sheet or index of sheet to activate. The sheet must not be hidden. |

<a name="Workbook+addSheet"></a>

#### workbook.addSheet(name, [indexOrBeforeSheet]) ⇒ [<code>Sheet</code>](#Sheet)
Add a new sheet to the workbook.

**Kind**: instance method of [<code>Workbook</code>](#Workbook)  
**Returns**: [<code>Sheet</code>](#Sheet) - The new sheet.  

| Param | Type | Description |
| --- | --- | --- |
| name | <code>string</code> | The name of the sheet. Must be unique, less than 31 characters, and may not contain the following characters: \ / * [ ] : ? |
| [indexOrBeforeSheet] | <code>number</code> \| <code>string</code> \| [<code>Sheet</code>](#Sheet) | The index to move the sheet to or the sheet (or name of sheet) to move this sheet before. Omit this argument to move to the end of the workbook. |

<a name="Workbook+definedName"></a>

#### workbook.definedName(name) ⇒ <code>undefined</code> \| <code>string</code> \| [<code>Cell</code>](#Cell) \| [<code>Range</code>](#Range) \| [<code>Row</code>](#Row) \| [<code>Column</code>](#Column)
Gets a defined name scoped to the workbook.

**Kind**: instance method of [<code>Workbook</code>](#Workbook)  
**Returns**: <code>undefined</code> \| <code>string</code> \| [<code>Cell</code>](#Cell) \| [<code>Range</code>](#Range) \| [<code>Row</code>](#Row) \| [<code>Column</code>](#Column) - What the defined name refers to or undefined if not found. Will return the string formula if not a Row, Column, Cell, or Range.  

| Param | Type | Description |
| --- | --- | --- |
| name | <code>string</code> | The defined name. |

<a name="Workbook+definedName"></a>

#### workbook.definedName(name, refersTo) ⇒ [<code>Workbook</code>](#Workbook)
Set a defined name scoped to the workbook.

**Kind**: instance method of [<code>Workbook</code>](#Workbook)  
**Returns**: [<code>Workbook</code>](#Workbook) - The workbook.  

| Param | Type | Description |
| --- | --- | --- |
| name | <code>string</code> | The defined name. |
| refersTo | <code>string</code> \| [<code>Cell</code>](#Cell) \| [<code>Range</code>](#Range) \| [<code>Row</code>](#Row) \| [<code>Column</code>](#Column) | What the name refers to. |

<a name="Workbook+deleteSheet"></a>

#### workbook.deleteSheet(sheet) ⇒ [<code>Workbook</code>](#Workbook)
Delete a sheet from the workbook.

**Kind**: instance method of [<code>Workbook</code>](#Workbook)  
**Returns**: [<code>Workbook</code>](#Workbook) - The workbook.  

| Param | Type | Description |
| --- | --- | --- |
| sheet | [<code>Sheet</code>](#Sheet) \| <code>string</code> \| <code>number</code> | The sheet or name of sheet or index of sheet to move. |

<a name="Workbook+find"></a>

#### workbook.find(pattern, [replacement]) ⇒ <code>boolean</code>
Find the given pattern in the workbook and optionally replace it.

**Kind**: instance method of [<code>Workbook</code>](#Workbook)  
**Returns**: <code>boolean</code> - A flag indicating if the pattern was found.  

| Param | Type | Description |
| --- | --- | --- |
| pattern | <code>string</code> \| <code>RegExp</code> | The pattern to look for. Providing a string will result in a case-insensitive substring search. Use a RegExp for more sophisticated searches. |
| [replacement] | <code>string</code> \| <code>function</code> | The text to replace or a String.replace callback function. If pattern is a string, all occurrences of the pattern in each cell will be replaced. |

<a name="Workbook+moveSheet"></a>

#### workbook.moveSheet(sheet, [indexOrBeforeSheet]) ⇒ [<code>Workbook</code>](#Workbook)
Move a sheet to a new position.

**Kind**: instance method of [<code>Workbook</code>](#Workbook)  
**Returns**: [<code>Workbook</code>](#Workbook) - The workbook.  

| Param | Type | Description |
| --- | --- | --- |
| sheet | [<code>Sheet</code>](#Sheet) \| <code>string</code> \| <code>number</code> | The sheet or name of sheet or index of sheet to move. |
| [indexOrBeforeSheet] | <code>number</code> \| <code>string</code> \| [<code>Sheet</code>](#Sheet) | The index to move the sheet to or the sheet (or name of sheet) to move this sheet before. Omit this argument to move to the end of the workbook. |

<a name="Workbook+outputAsync"></a>

#### workbook.outputAsync([type]) ⇒ <code>string</code> \| <code>Uint8Array</code> \| <code>ArrayBuffer</code> \| <code>Blob</code> \| <code>Buffer</code>
Generates the workbook output.

**Kind**: instance method of [<code>Workbook</code>](#Workbook)  
**Returns**: <code>string</code> \| <code>Uint8Array</code> \| <code>ArrayBuffer</code> \| <code>Blob</code> \| <code>Buffer</code> - The data.  

| Param | Type | Description |
| --- | --- | --- |
| [type] | <code>string</code> | The type of the data to return: base64, binarystring, uint8array, arraybuffer, blob, nodebuffer. Defaults to 'nodebuffer' in Node.js and 'blob' in browsers. |

<a name="Workbook+outputAsync"></a>

#### workbook.outputAsync([opts]) ⇒ <code>string</code> \| <code>Uint8Array</code> \| <code>ArrayBuffer</code> \| <code>Blob</code> \| <code>Buffer</code>
Generates the workbook output.

**Kind**: instance method of [<code>Workbook</code>](#Workbook)  
**Returns**: <code>string</code> \| <code>Uint8Array</code> \| <code>ArrayBuffer</code> \| <code>Blob</code> \| <code>Buffer</code> - The data.  

| Param | Type | Description |
| --- | --- | --- |
| [opts] | <code>Object</code> | Options |
| [opts.type] | <code>string</code> | The type of the data to return: base64, binarystring, uint8array, arraybuffer, blob, nodebuffer. Defaults to 'nodebuffer' in Node.js and 'blob' in browsers. |
| [opts.password] | <code>string</code> | The password to use to encrypt the workbook. |

<a name="Workbook+sheet"></a>

#### workbook.sheet(sheetNameOrIndex) ⇒ [<code>Sheet</code>](#Sheet) \| <code>undefined</code>
Gets the sheet with the provided name or index (0-based).

**Kind**: instance method of [<code>Workbook</code>](#Workbook)  
**Returns**: [<code>Sheet</code>](#Sheet) \| <code>undefined</code> - The sheet or undefined if not found.  

| Param | Type | Description |
| --- | --- | --- |
| sheetNameOrIndex | <code>string</code> \| <code>number</code> | The sheet name or index. |

<a name="Workbook+sheets"></a>

#### workbook.sheets() ⇒ [<code>Array.&lt;Sheet&gt;</code>](#Sheet)
Get an array of all the sheets in the workbook.

**Kind**: instance method of [<code>Workbook</code>](#Workbook)  
**Returns**: [<code>Array.&lt;Sheet&gt;</code>](#Sheet) - The sheets.  
<a name="Workbook+property"></a>

#### workbook.property(name) ⇒ <code>\*</code>
Gets an individual property.

**Kind**: instance method of [<code>Workbook</code>](#Workbook)  
**Returns**: <code>\*</code> - The property.  

| Param | Type | Description |
| --- | --- | --- |
| name | <code>string</code> | The name of the property. |

<a name="Workbook+property"></a>

#### workbook.property(names) ⇒ <code>object.&lt;string, \*&gt;</code>
Gets multiple properties.

**Kind**: instance method of [<code>Workbook</code>](#Workbook)  
**Returns**: <code>object.&lt;string, \*&gt;</code> - Object whose keys are the property names and values are the properties.  

| Param | Type | Description |
| --- | --- | --- |
| names | <code>Array.&lt;string&gt;</code> | The names of the properties. |

<a name="Workbook+property"></a>

#### workbook.property(name, value) ⇒ [<code>Workbook</code>](#Workbook)
Sets an individual property.

**Kind**: instance method of [<code>Workbook</code>](#Workbook)  
**Returns**: [<code>Workbook</code>](#Workbook) - The workbook.  

| Param | Type | Description |
| --- | --- | --- |
| name | <code>string</code> | The name of the property. |
| value | <code>\*</code> | The value to set. |

<a name="Workbook+property"></a>

#### workbook.property(properties) ⇒ [<code>Workbook</code>](#Workbook)
Sets multiple properties.

**Kind**: instance method of [<code>Workbook</code>](#Workbook)  
**Returns**: [<code>Workbook</code>](#Workbook) - The workbook.  

| Param | Type | Description |
| --- | --- | --- |
| properties | <code>object.&lt;string, \*&gt;</code> | Object whose keys are the property names and values are the values to set. |

<a name="Workbook+properties"></a>

#### workbook.properties() ⇒ <code>CoreProperties</code>
Get access to core properties object

**Kind**: instance method of [<code>Workbook</code>](#Workbook)  
**Returns**: <code>CoreProperties</code> - The core properties.  
<a name="Workbook+toFileAsync"></a>

#### workbook.toFileAsync(path, [opts]) ⇒ <code>Promise.&lt;undefined&gt;</code>
Write the workbook to file. (Not supported in browsers.)

**Kind**: instance method of [<code>Workbook</code>](#Workbook)  
**Returns**: <code>Promise.&lt;undefined&gt;</code> - A promise.  

| Param | Type | Description |
| --- | --- | --- |
| path | <code>string</code> | The path of the file to write. |
| [opts] | <code>Object</code> | Options |
| [opts.password] | <code>string</code> | The password to encrypt the workbook. |

<a name="Workbook+cloneSheet"></a>

#### workbook.cloneSheet(from, name, [indexOrBeforeSheet]) ⇒ [<code>Sheet</code>](#Sheet)
Add a new sheet to the workbook.

**WARN:** this function has limits:  if you clone a sheet with some images or other things link outside the Sheet object, these things in the cloned sheet will be locked when you open in MS Excel app.

**Kind**: instance method of [<code>Workbook</code>](#Workbook)  
**Returns**: [<code>Sheet</code>](#Sheet) - The new sheet.  

| Param | Type | Description |
| --- | --- | --- |
| from | [<code>Sheet</code>](#Sheet) | The sheet to be cloned. |
| name | <code>string</code> | The name of the new sheet. Must be unique, less than 31 characters, and may not contain the following characters: \ / * [ ] : ? |
| [indexOrBeforeSheet] | <code>number</code> \| <code>string</code> \| [<code>Sheet</code>](#Sheet) | The index to move the sheet to or the sheet (or name of sheet) to move this sheet before. Omit this argument to move to the end of the workbook. |

<a name="XlsxPopulate"></a>

### XlsxPopulate : <code>object</code>
**Kind**: global namespace  

* [XlsxPopulate](#XlsxPopulate) : <code>object</code>
    * [.Promise](#XlsxPopulate.Promise) : <code>Promise</code>
    * [.MIME_TYPE](#XlsxPopulate.MIME_TYPE) : <code>string</code>
    * [.FormulaError](#XlsxPopulate.FormulaError) : [<code>FormulaError</code>](#FormulaError)
    * [.RichTexts](#XlsxPopulate.RichTexts) : [<code>RichTexts</code>](#RichTexts)
    * [.dateToNumber(date)](#XlsxPopulate.dateToNumber) ⇒ <code>number</code>
    * [.fromBlankAsync()](#XlsxPopulate.fromBlankAsync) ⇒ [<code>Promise.&lt;Workbook&gt;</code>](#Workbook)
    * [.fromDataAsync(data, [opts])](#XlsxPopulate.fromDataAsync) ⇒ [<code>Promise.&lt;Workbook&gt;</code>](#Workbook)
    * [.fromFileAsync(path, [opts])](#XlsxPopulate.fromFileAsync) ⇒ [<code>Promise.&lt;Workbook&gt;</code>](#Workbook)
    * [.numberToDate(number)](#XlsxPopulate.numberToDate) ⇒ <code>Date</code>

<a name="XlsxPopulate.Promise"></a>

#### XlsxPopulate.Promise : <code>Promise</code>
The Promise library.

**Kind**: static property of [<code>XlsxPopulate</code>](#XlsxPopulate)  
<a name="XlsxPopulate.MIME_TYPE"></a>

#### XlsxPopulate.MIME_TYPE : <code>string</code>
The XLSX mime type.

**Kind**: static property of [<code>XlsxPopulate</code>](#XlsxPopulate)  
<a name="XlsxPopulate.FormulaError"></a>

#### XlsxPopulate.FormulaError : [<code>FormulaError</code>](#FormulaError)
Formula error class.

**Kind**: static property of [<code>XlsxPopulate</code>](#XlsxPopulate)  
<a name="XlsxPopulate.RichTexts"></a>

#### XlsxPopulate.RichTexts : [<code>RichTexts</code>](#RichTexts)
RichTexts class

**Kind**: static property of [<code>XlsxPopulate</code>](#XlsxPopulate)  
<a name="XlsxPopulate.dateToNumber"></a>

#### XlsxPopulate.dateToNumber(date) ⇒ <code>number</code>
Convert a date to a number for Excel.

**Kind**: static method of [<code>XlsxPopulate</code>](#XlsxPopulate)  
**Returns**: <code>number</code> - The number.  

| Param | Type | Description |
| --- | --- | --- |
| date | <code>Date</code> | The date. |

<a name="XlsxPopulate.fromBlankAsync"></a>

#### XlsxPopulate.fromBlankAsync() ⇒ [<code>Promise.&lt;Workbook&gt;</code>](#Workbook)
Create a new blank workbook.

**Kind**: static method of [<code>XlsxPopulate</code>](#XlsxPopulate)  
**Returns**: [<code>Promise.&lt;Workbook&gt;</code>](#Workbook) - The workbook.  
<a name="XlsxPopulate.fromDataAsync"></a>

#### XlsxPopulate.fromDataAsync(data, [opts]) ⇒ [<code>Promise.&lt;Workbook&gt;</code>](#Workbook)
Loads a workbook from a data object. (Supports any supported [JSZip data types](https://stuk.github.io/jszip/documentation/api_jszip/load_async.html).)

**Kind**: static method of [<code>XlsxPopulate</code>](#XlsxPopulate)  
**Returns**: [<code>Promise.&lt;Workbook&gt;</code>](#Workbook) - The workbook.  

| Param | Type | Description |
| --- | --- | --- |
| data | <code>string</code> \| <code>Array.&lt;number&gt;</code> \| <code>ArrayBuffer</code> \| <code>Uint8Array</code> \| <code>Buffer</code> \| <code>Blob</code> \| <code>Promise.&lt;\*&gt;</code> | The data to load. |
| [opts] | <code>Object</code> | Options |
| [opts.password] | <code>string</code> | The password to decrypt the workbook. |

<a name="XlsxPopulate.fromFileAsync"></a>

#### XlsxPopulate.fromFileAsync(path, [opts]) ⇒ [<code>Promise.&lt;Workbook&gt;</code>](#Workbook)
Loads a workbook from file.

**Kind**: static method of [<code>XlsxPopulate</code>](#XlsxPopulate)  
**Returns**: [<code>Promise.&lt;Workbook&gt;</code>](#Workbook) - The workbook.  

| Param | Type | Description |
| --- | --- | --- |
| path | <code>string</code> | The path to the workbook. |
| [opts] | <code>Object</code> | Options |
| [opts.password] | <code>string</code> | The password to decrypt the workbook. |

<a name="XlsxPopulate.numberToDate"></a>

#### XlsxPopulate.numberToDate(number) ⇒ <code>Date</code>
Convert an Excel number to a date.

**Kind**: static method of [<code>XlsxPopulate</code>](#XlsxPopulate)  
**Returns**: <code>Date</code> - The date.  

| Param | Type | Description |
| --- | --- | --- |
| number | <code>number</code> | The number. |

<a name="_"></a>

### _
OOXML uses the CFB file format with Agile Encryption. The details of the encryption are here:
https://msdn.microsoft.com/en-us/library/dd950165(v=office.12).aspx

Helpful guidance also take from this Github project:
https://github.com/nolze/ms-offcrypto-tool

**Kind**: global constant  
<<<<<<< HEAD
=======
<a name="PaneOptions"></a>

### PaneOptions : <code>Object</code>
https://docs.microsoft.com/en-us/dotnet/api/documentformat.openxml.spreadsheet.pane?view=openxml-2.8.1

**Kind**: global typedef  
**Properties**

| Name | Type | Default | Description |
| --- | --- | --- | --- |
| activePane | <code>string</code> | <code>&quot;bottomRight&quot;</code> | Active Pane. The pane that is active. |
| state | <code>string</code> |  | Split State. Indicates whether the pane has horizontal / vertical splits, and whether those splits are frozen. |
| topLeftCell | <code>string</code> |  | Top Left Visible Cell. Location of the top left visible cell in the bottom right pane (when in Left-To-Right mode). |
| xSplit | <code>number</code> |  | (Horizontal Split Position) Horizontal position of the split, in 1/20th of a point; 0 (zero) if none. If the pane is frozen, this value indicates the number of columns visible in the top pane. |
| ySplit | <code>number</code> |  | (Vertical Split Position) Vertical position of the split, in 1/20th of a point; 0 (zero) if none. If the pane is frozen, this value indicates the number of rows visible in the left pane. |

>>>>>>> 6e386bf0

<|MERGE_RESOLUTION|>--- conflicted
+++ resolved
@@ -1,12 +1,12 @@
-[![view on npm](http://img.shields.io/npm/v/xlsx-populate.svg)](https://www.npmjs.org/package/xlsx-populate)
-[![npm module downloads per month](http://img.shields.io/npm/dm/xlsx-populate.svg)](https://www.npmjs.org/package/xlsx-populate)
-[![Build Status](https://travis-ci.org/dtjohnson/xlsx-populate.svg?branch=master)](https://travis-ci.org/dtjohnson/xlsx-populate)
-[![Dependency Status](https://david-dm.org/dtjohnson/xlsx-populate.svg)](https://david-dm.org/dtjohnson/xlsx-populate)
-
-# xlsx-populate
-Excel XLSX parser/generator written in JavaScript with Node.js and browser support, jQuery/d3-style method chaining, encryption, and a focus on keeping existing workbook features and styles in tact.
-
-## Table of Contents
+[![view on npm](http://img.shields.io/npm/v/xlsx-populate.svg)](https://www.npmjs.org/package/xlsx-populate)
+[![npm module downloads per month](http://img.shields.io/npm/dm/xlsx-populate.svg)](https://www.npmjs.org/package/xlsx-populate)
+[![Build Status](https://travis-ci.org/dtjohnson/xlsx-populate.svg?branch=master)](https://travis-ci.org/dtjohnson/xlsx-populate)
+[![Dependency Status](https://david-dm.org/dtjohnson/xlsx-populate.svg)](https://david-dm.org/dtjohnson/xlsx-populate)
+
+# xlsx-populate
+Excel XLSX parser/generator written in JavaScript with Node.js and browser support, jQuery/d3-style method chaining, encryption, and a focus on keeping existing workbook features and styles in tact.
+
+## Table of Contents
 - [Installation](#installation)
   * [Node.js](#nodejs)
   * [Browser](#browser)
@@ -39,988 +39,876 @@
   * [Pull Request Checklist](#pull-request-checklist)
   * [Gulp Tasks](#gulp-tasks)
 - [Style Reference](#style-reference)
-- [API Reference](#api-reference)
-
-## Installation
-
-### Node.js
-```bash
-npm install xlsx-populate
-```
-Note that xlsx-populate uses ES6 features so only Node.js v4+ is supported.
-
-### Browser
-
-A functional browser example can be found in [examples/browser/index.html](https://gitcdn.xyz/repo/dtjohnson/xlsx-populate/master/examples/browser/index.html).
-
-xlsx-populate is written first for Node.js. We use [browserify](http://browserify.org/) and [babelify](https://github.com/babel/babelify) to transpile and pack up the module for use in the browser.
-
-You have a number of options to include the code in the browser. You can download the combined, minified code from the browser directory in this repository or you can install with bower:
-```bash
-bower install xlsx-populate
-```
-After including the module in the browser, it is available globally as `XlsxPopulate`.
-
-Alternatively, you can require this module using [browserify](http://browserify.org/). Since xlsx-populate uses ES6 features, you will also need to use [babelify](https://github.com/babel/babelify) with [babel-preset-env](https://www.npmjs.com/package/babel-preset-env).
-
-## Usage
-
-xlsx-populate has an [extensive API](#api-reference) for working with Excel workbooks. This section reviews the most common functions and use cases. Examples can also be found in the examples directory of the source code.
-
-### Populating Data
-
-To populate data in a workbook, you first load one (either blank, from data, or from file). Then you can access sheets and
- cells within the workbook to manipulate them.
-```js
-const XlsxPopulate = require('xlsx-populate');
-
-// Load a new blank workbook
-XlsxPopulate.fromBlankAsync()
-    .then(workbook => {
-        // Modify the workbook.
-        workbook.sheet("Sheet1").cell("A1").value("This is neat!");
-<<<<<<< HEAD
-
-=======
-        
->>>>>>> 6e386bf0
-        // Write to file.
-        return workbook.toFileAsync("./out.xlsx");
-    });
-```
-
-### Parsing Data
-
-You can pull data out of existing workbooks using [Cell.value](#Cell+value) as a getter without any arguments:
-```js
-const XlsxPopulate = require('xlsx-populate');
-
-// Load an existing workbook
-XlsxPopulate.fromFileAsync("./Book1.xlsx")
-    .then(workbook => {
-        // Modify the workbook.
-        const value = workbook.sheet("Sheet1").cell("A1").value();
-<<<<<<< HEAD
-
-=======
-        
->>>>>>> 6e386bf0
-        // Log the value.
-        console.log(value);
-    });
-```
-<<<<<<< HEAD
-__Note__: in cells that contain values calculated by formulas, Excel will store the calculated value in the workbook. The [value](#Cell+value) method will return the value of the cells at the time the workbook was saved. xlsx-populate will _not_ recalculate the values as you manipulate the workbook and will _not_ write the values to the output.
-=======
-__Note__: in cells that contain values calculated by formulas, Excel will store the calculated value in the workbook. The [value](#Cell+value) method will return the value of the cells at the time the workbook was saved. xlsx-populate will _not_ recalculate the values as you manipulate the workbook and will _not_ write the values to the output. 
->>>>>>> 6e386bf0
-
-### Ranges
-xlsx-populate also supports ranges of cells to allow parsing/manipulation of multiple cells at once.
-```js
-const r = workbook.sheet(0).range("A1:C3");
-
-// Set all cell values to the same value:
-r.value(5);
-
-// Set the values using a 2D array:
-r.value([
-    [1, 2, 3],
-    [4, 5, 6],
-    [7, 8, 9]
-]);
-
-// Set the values using a callback function:
-r.value((cell, ri, ci, range) => Math.random());
-```
-
-A common use case is to simply pull all of the values out all at once. You can easily do that with the [Sheet.usedRange](#Sheet+usedRange) method.
-```js
-// Get 2D array of all values in the worksheet.
-const values = workbook.sheet("Sheet1").usedRange().value();
-```
-
-Alternatively, you can set the values in a range with only the top-left cell in the range:
-```js
-workbook.sheet(0).cell("A1").value([
-    [1, 2, 3],
-    [4, 5, 6],
-    [7, 8, 9]
-]);
-```
-The set range is returned.
-
-### Rows and Columns
-
-You can access rows and columns in order to change size, hide/show, or access cells within:
-```js
-// Get the B column, set its width and unhide it (assuming it was hidden).
-sheet.column("B").width(25).hidden(false);
-
-<<<<<<< HEAD
-const cell = sheet.row(5).cell(3); // Returns the cell at C5.
-=======
-const cell = sheet.row(5).cell(3); // Returns the cell at C5. 
->>>>>>> 6e386bf0
-```
-
-### Managing Sheets
-xlsx-populate supports a number of options for managing sheets.
-
-You can get a sheet by name or index or get all of the sheets as an array:
-```js
-// Get sheet by index
-const sheet1 = workbook.sheet(0);
-
-// Get sheet by name
-const sheet2 = workbook.sheet("Sheet2");
-
-// Get all sheets as an array
-const sheets = workbook.sheets();
-```
-
-You can add new sheets:
-```js
-// Add a new sheet named 'New 1' at the end of the workbook
-const newSheet1 = workbook.addSheet('New 1');
-
-// Add a new sheet named 'New 2' at index 1 (0-based)
-const newSheet2 = workbook.addSheet('New 2', 1);
-
-// Add a new sheet named 'New 3' before the sheet named 'Sheet1'
-const newSheet3 = workbook.addSheet('New 3', 'Sheet1');
-
-// Add a new sheet named 'New 4' before the sheet named 'Sheet1' using a Sheet reference.
-const sheet = workbook.sheet('Sheet1');
-const newSheet4 = workbook.addSheet('New 4', sheet);
-```
-*Note: the sheet rename method does not rename references to the sheet so formulas, etc. can be broken. Use with caution!*
-
-You can rename sheets:
-```js
-// Rename the first sheet.
-const sheet = workbook.sheet(0).name("new sheet name");
-```
-
-You can move sheets:
-```js
-// Move 'Sheet1' to the end
-workbook.moveSheet("Sheet1");
-
-// Move 'Sheet1' to index 2
-workbook.moveSheet("Sheet1", 2);
-
-// Move 'Sheet1' before 'Sheet2'
-workbook.moveSheet("Sheet1", "Sheet2");
-```
-The above methods can all use sheet references instead of names as well. And you can also move a sheet using a method on the sheet:
-```js
-// Move the sheet before 'Sheet2'
-sheet.move("Sheet2");
-```
-
-You can delete sheets:
-```js
-// Delete 'Sheet1'
-workbook.deleteSheet("Sheet1");
-
-// Delete sheet with index 2
-workbook.deleteSheet(2);
-
-// Delete from sheet reference
-workbook.sheet(0).delete();
-```
-
-You can get/set the active sheet:
-```js
-// Get the active sheet
-const sheet = workbook.activeSheet();
-
-// Check if the current sheet is active
-sheet.active() // returns true or false
-
-// Activate the sheet
-sheet.active(true);
-
-// Or from the workbook
-workbook.activeSheet("Sheet2");
-```
-
-### Defined Names
-Excel supports creating defined names that refer to addresses, formulas, or constants. These defined names can be scoped
-to the entire workbook or just individual sheets. xlsx-populate supports looking up defined names that refer to cells or
-ranges. (Dereferencing other names will result in an error.) Defined names are particularly useful if you are populating
-data into a known template. Then you do need to know the exact location.
-
-```js
-// Look up workbook-scoped name and set the value to 5.
-workbook.definedName("some name").value(5);
-
-// Look of a name scoped to the first sheet and set the value to "foo".
-workbook.sheet(0).definedName("some other name").value("foo");
-```
-
-You can also create, modify, or delete defined names:
-```js
-// Create/modify a workbook-scope defined name
-workbook.definedName("some name", "TRUE");
-
-// Delete a sheet-scoped defined name:
-workbook.sheet(0).definedName("some name", null);
-```
-
-### Find and Replace
-You can search for occurrences of text in cells within the workbook or sheets and optionally replace them.
-```js
-// Find all occurrences of the text "foo" in the workbook and replace with "bar".
-workbook.find("foo", "bar"); // Returns array of matched cells
-
-<<<<<<< HEAD
-// Find the matches but don't replace.
-=======
-// Find the matches but don't replace. 
->>>>>>> 6e386bf0
-workbook.find("foo");
-
-// Just look in the first sheet.
-workbook.sheet(0).find("foo");
-
-// Check if a particular cell matches the value.
-workbook.sheet("Sheet1").cell("A1").find("foo"); // Returns true or false
-```
-
-Like [String.replace](https://developer.mozilla.org/en-US/docs/Web/JavaScript/Reference/Global_Objects/String/replace), the find method can also take a RegExp search pattern and replace can take a function callback:
-```js
-// Use a RegExp to replace all lowercase letters with uppercase
-workbook.find(/[a-z]+/g, match => match.toUpperCase());
-```
-
-### Styles
-xlsx-populate supports a wide range of cell formatting. See the [Style Reference](#style-reference) for the various options.
-
-To set/set a cell style:
-```js
-// Set a single style
-cell.style("bold", true);
-
-// Set multiple styles
-cell.style({ bold: true, italic: true });
-
-// Get a single style
-const bold = cell.style("bold"); // true
-<<<<<<< HEAD
-
-// Get multiple styles
-const styles = cell.style(["bold", "italic"]); // { bold: true, italic: true }
-=======
- 
-// Get multiple styles
-const styles = cell.style(["bold", "italic"]); // { bold: true, italic: true } 
->>>>>>> 6e386bf0
-```
-
-Similarly for ranges:
-```js
-// Set all cells in range with a single style
-range.style("bold", true);
-
-// Set with a 2D array
-range.style("bold", [[true, false], [false, true]]);
-
-// Set with a callback function
-range.style("bold", (cell, ri, ci, range) => Math.random() > 0.5);
-
-// Set multiple styles using any combination
-range.style({
-    bold: true,
-    italic: [[true, false], [false, true]],
-    underline: (cell, ri, ci, range) => Math.random() > 0.5
-});
-```
-
-If you are setting styles for many cells, performance is far better if you set for an entire row or column:
-```js
-// Set a single style
-sheet.row(1).style("bold", true);
-
-// Set multiple styles
-sheet.column("A").style({ bold: true, italic: true });
-
-// Get a single style
-const bold = sheet.column(3).style("bold");
-<<<<<<< HEAD
-
-// Get multiple styles
-const styles = sheet.row(5).style(["bold", "italic"]);
-=======
- 
-// Get multiple styles
-const styles = sheet.row(5).style(["bold", "italic"]); 
->>>>>>> 6e386bf0
-```
-Note that the row/column style behavior mirrors Excel. Setting a style on a column will apply that style to all existing cells and any new cells that are populated. Getting the row/column style will return only the styles that have been applied to the entire row/column, not the styles of every cell in the row or column.
-
-Some styles take values that are more complex objects:
-```js
-cell.style("fill", {
-    type: "pattern",
-    pattern: "darkDown",
-    foreground: {
-        rgb: "ff0000"
-    },
-    background: {
-        theme: 3,
-        tint: 0.4
-    }
-});
-```
-
-There are often shortcuts for the setters, but the getters will always return the full objects:
-```js
-cell.style("fill", "0000ff");
-
-const fill = cell.style("fill");
-/*
-fill is now set to:
-{
-    type: "solid",
-    color: {
-        rgb: "0000ff"
-    }
-}
-*/
-```
-
-Number formats are one of the most common styles. They can be set using the `numberFormat` style.
-```js
-cell.style("numberFormat", "0.00");
-```
-
-Information on how number format codes work can be found [here](https://support.office.com/en-us/article/Number-format-codes-5026bbd6-04bc-48cd-bf33-80f18b4eae68?ui=en-US&rs=en-US&ad=US).
-You can also look up the desired format code in Excel:
-* Right-click on a cell in Excel with the number format you want.
-* Click on "Format Cells..."
-* Switch the category to "Custom" if it is not already.
-* The code in the "Type" box is the format you should copy.
-
-<<<<<<< HEAD
-### Rich Texts
-You can read/write rich texts to cells.
-```js
-const RichTexts = require('xlsx-Populate').RichTexts;
-
-const cell = workbook.sheet(0).cell('A1');
-// set value to rich text
-const richtext = new RichTexts(cell);
-cell.value(richtext)
-
-// create new cell with rich text
-richtext
-    // support all line separators
-    .add('123\n', { italic: true, fontColor: '123456' })
-    .add('456\r', { italic: true, fontColor: '654321' })
-    .add('789\r\n', { italic: true, fontColor: 'ff0000' })
-    .add('10\n11\r12', { italic: true, fontColor: '00ff00' });
-// remember to set height to show the whole row
-workbook.sheet(0).row(1).height(100);
-
-// add to the first
-richtext.add('to the first!', {italic: true, fontColor: 'FF123456'}, 0);
-
-// add to the second
-richtext.add('to the second!', {}, 1);
-
-// get concatenate text
-// returns 'to the first!123\r\n456\r\n789\r\n10\r\n11\r\n12to the last!'
-richtext.text;
-
-// modify a rich text cell
-cell.value().get(0).style('fontFamily', 'Calibri')
-
-// read multiple styles
-cell.value().get(0).style(['fontFamily', 'italic', 'bold'])
-
-// delete rich text fragment
-cell.value().remove(0);
-```
-
-=======
->>>>>>> 6e386bf0
-### Dates
-
-Excel stores date/times as the number of days since 1/1/1900 ([sort of](https://en.wikipedia.org/wiki/Leap_year_bug)). It just applies a number formatting to make the number appear as a date. So to set a date value, you will need to also set a number format for a date if one doesn't already exist in the cell:
-```js
-cell.value(new Date(2017, 1, 22)).style("numberFormat", "dddd, mmmm dd, yyyy");
-```
-When fetching the value of the cell, it will be returned as a number. To convert it to a date use [XlsxPopulate.numberToDate](#XlsxPopulate.numberToDate):
-```js
-const num = cell.value(); // 42788
-const date = XlsxPopulate.numberToDate(num); // Wed Feb 22 2017 00:00:00 GMT-0500 (Eastern Standard Time)
-```
-
-### Data Validation
-Data validation is also supported. To set/get/remove a cell data validation:
-```js
-// Set the data validation
-cell.dataValidation({
-    type: 'list',
-<<<<<<< HEAD
-    allowBlank: false,
-=======
-    allowBlank: false, 
->>>>>>> 6e386bf0
-    showInputMessage: false,
-    prompt: false,
-    promptTitle: 'String',
-    showErrorMessage: false,
-    error: 'String',
-    errorTitle: 'String',
-    operator: 'String',
-    formula1: '$A:$A',//Required
-    formula2: 'String'
-});
-
-//Here is a short version of the one above.
-cell.dataValidation('$A:$A');
-
-// Get the data validation
-const obj = cell.dataValidation(); // Returns an object
-
-// Remove the data validation
-cell.dataValidation(null); //Returns the cell
-```
-
-Similarly for ranges:
-```js
-
-// Set all cells in range with a single shared data validation
-range.dataValidation({
-    type: 'list',
-<<<<<<< HEAD
-    allowBlank: false,
-=======
-    allowBlank: false, 
->>>>>>> 6e386bf0
-    showInputMessage: false,
-    prompt: false,
-    promptTitle: 'String',
-    showErrorMessage: false,
-    error: 'String',
-    errorTitle: 'String',
-    operator: 'String',
-    formula1: 'Item1,Item2,Item3,Item4',//Required
-    formula2: 'String'
-});
-
-//Here is a short version of the one above.
-range.dataValidation('Item1,Item2,Item3,Item4');
-
-// Get the data validation
-const obj = range.dataValidation(); // Returns an object
-
-// Remove the data validation
-range.dataValidation(null); //Returns the Range
-```
-Please note, the data validation gets applied to the entire range, *not* each Cell in the range.
-
-### Method Chaining
-
-xlsx-populate uses method-chaining similar to that found in [jQuery](https://jquery.com/) and [d3](https://d3js.org/). This lets you construct large chains of setters as desired:
-```js
-workbook
-    .sheet(0)
-        .cell("A1")
-            .value("foo")
-            .style("bold", true)
-        .relativeCell(1, 0)
-            .formula("A1")
-            .style("italic", true)
-.workbook()
-    .sheet(1)
-        .range("A1:B3")
-            .value(5)
-        .cell(0, 0)
-            .style("underline", "double");
-<<<<<<< HEAD
-
-=======
-        
->>>>>>> 6e386bf0
-```
-
-### Hyperlinks
-Hyperlinks are also supported on cells using the [Cell.hyperlink](#Cell+hyperlink) method. The method will _not_ style the content to look like a hyperlink. You must do that yourself:
-```js
-// Set a hyperlink
-cell.value("Link Text")
-    .style({ fontColor: "0563c1", underline: true })
-    .hyperlink("http://example.com");
-
-// Set a hyperlink with tooltip
-cell.value("Link Text")
-    .style({ fontColor: "0563c1", underline: true })
-    .hyperlink({ hyperlink: "http://example.com", tooltip: "example.com" });
-
-// Get the hyperlink
-const value = cell.hyperlink(); // Returns 'http://example.com'
-
-// Set a hyperlink to email
-cell.value("Click to Email Jeff Bezos")
-    .hyperlink({ email: "jeff@amazon.com", emailSubject: "I know you're a busy man Jeff, but..." });
-
-// Set a hyperlink to an internal cell using an address string.
-cell.value("Click to go to an internal cell")
-    .hyperlink("Sheet2!A1");
-
-// Set a hyperlink to an internal cell using a cell object.
-cell.value("Click to go to an internal cell")
-    .hyperlink(workbook.sheet(0).cell("A1"));
-```
-
-### Print Options
-Print options are accessed using the [Sheet.printOptions](#Sheet+printOptions) method. Defaults are all assumed to be false, so if the attribute is missing, then the method returns false. A method [Sheet.printGridLines](#Sheet+printGridLines) is provided to offer the convenience of setting both gridLines and gridLinesSet.
-```js
-// Print row and column headings
-sheet.printOptions('headings', true);
-
-// Get the headings flag
-const headings = sheet.printOptions('headings'); // Returns true
-
-// Clear flag for center on page vertically when printing
-sheet.printOptions('verticalCentered', undefined);
-
-// Get the verticalCentered flag
-const verticalCentered = sheet.printOptions('verticalCentered'); // Returns false
-
-// Enable grid lines in print
-sheet.printGridLines(true);
-
-// Now both gridLines and gridLinesSet print options are set
-sheet.printOptions('gridLines') === sheet.printOptions('gridLinesSet') === true; // Returns true
-
-// To disable, just disable one of gridLines or gridLinesSet
-sheet.printOptions('gridLineSets', false);
-
-const isPrintGridLinesEnabled = sheet.printGridLines(); // Returns false
-```
-
-### Page Margins
-Excel requires that all page margins are defined or none at all. To ensure this, please choose an existing or custom preset. See [Sheet.pageMarginsPreset](#Sheet+pageMarginsPreset).
-
-```js
-// Get the current preset
-sheet.pageMarginsPreset(); // Returns undefined
-
-// Switch to an existing preset
-sheet.pageMarginsPreset('normal');
-```
-
-Page margins are accessed using the [Sheet.pageMargins](#Sheet+pageMargins) method. If a page margin is not set, the preset will fill in the gaps.
-
-```js
-// Get top margin in inches, note that the current preset is currently set to normal (see above)
-sheet.pageMargins('top'); // Returns 0.75
-
-// Set top page margin in inches
-sheet.pageMargins('top', 1.1);
-
-// Get top page margin in inches.
-const topPageMarginInInches = sheet.pageMargins('top'); // Returns 1.1
-```
-
-<<<<<<< HEAD
-=======
-### SheetView Panes
-SheetView Panes are accessed using the [Sheet.panes](#Sheet+panes) method.
-For convenience, we have [Sheet.freezePanes](#Sheet+freezePanes),
-[Sheet.splitPanes](#Sheet+splitPanes), [Sheet.resetPanes](#Sheet+resetPanes),
-and type [PaneOptions](#paneoptions--object).
-```js
-// access Pane options
-sheet.panes(); // return PaneOptions Object
-
-// manually Set Pane options, WARNING: setting wrong options may result in excel fails to open.
-const paneOptions = { state: 'frozen', topLeftCell: 'B2', xSplit: 1, ySplit: 1, activePane: 'bottomRight' }
-sheet.panes(paneOptions); // return PaneOptions Object
-
-// freeze panes (freeze first column and first two rows)
-sheet.freezePanes(1, 2);
-// OR
-sheet.freezePanes('B3');
-
-// split panes (Horizontal Split Position: 1000 / 20 pt, Vertical Split Position: 2000 / 20 pt)
-sheet.splitPanes(1000, 2000);
-
-// reset to normal panes (no freeze panes and split panes)
-sheet.resetPanes();
-```
-
->>>>>>> 6e386bf0
-### Serving from Express
-You can serve the workbook from [express](http://expressjs.com/) or other web servers with something like this:
-```js
-router.get("/download", function (req, res, next) {
-    // Open the workbook.
-    XlsxPopulate.fromFileAsync("input.xlsx")
-        .then(workbook => {
-            // Make edits.
-            workbook.sheet(0).cell("A1").value("foo");
-<<<<<<< HEAD
-
-=======
-            
->>>>>>> 6e386bf0
-            // Get the output
-            return workbook.outputAsync();
-        })
-        .then(data => {
-            // Set the output file name.
-            res.attachment("output.xlsx");
-<<<<<<< HEAD
-
-=======
-            
->>>>>>> 6e386bf0
-            // Send the workbook.
-            res.send(data);
-        })
-        .catch(next);
-});
-```
-
-### Browser Usage
-Usage in the browser is almost the same. A functional example can be found in [examples/browser/index.html](https://gitcdn.xyz/repo/dtjohnson/xlsx-populate/master/examples/browser/index.html). The library is exposed globally as `XlsxPopulate`. Existing workbooks can be loaded from a file:
-```js
-// Assuming there is a file input in the page with the id 'file-input'
-var file = document.getElementById("file-input").files[0];
-
-// A File object is a special kind of blob.
-XlsxPopulate.fromDataAsync(file)
-    .then(function (workbook) {
-        // ...
-    });
-```
-
-You can also load from AJAX if you set the responseType to 'arraybuffer':
-```js
-var req = new XMLHttpRequest();
-req.open("GET", "http://...", true);
-req.responseType = "arraybuffer";
-req.onreadystatechange = function () {
-    if (req.readyState === 4 && req.status === 200){
-        XlsxPopulate.fromDataAsync(req.response)
-            .then(function (workbook) {
-                // ...
-            });
-    }
-};
-
-req.send();
-```
-
-To download the workbook, you can either export as a blob (default behavior) or as a base64 string. You can then insert a link into the DOM and click it:
-```js
-workbook.outputAsync()
-    .then(function (blob) {
-        if (window.navigator && window.navigator.msSaveOrOpenBlob) {
-            // If IE, you must uses a different method.
-            window.navigator.msSaveOrOpenBlob(blob, "out.xlsx");
-        } else {
-            var url = window.URL.createObjectURL(blob);
-            var a = document.createElement("a");
-            document.body.appendChild(a);
-            a.href = url;
-            a.download = "out.xlsx";
-            a.click();
-            window.URL.revokeObjectURL(url);
-            document.body.removeChild(a);
-        }
-    });
-```
-
-Alternatively, you can download via a data URI, but this is not supported by IE:
-```js
-workbook.outputAsync("base64")
-    .then(function (base64) {
-        location.href = "data:" + XlsxPopulate.MIME_TYPE + ";base64," + base64;
-    });
-```
-
-### Promises
-xlsx-populate uses [promises](https://developer.mozilla.org/en-US/docs/Web/JavaScript/Reference/Global_Objects/Promise) to manage async input/output. By default it uses the `Promise` defined in the browser or Node.js. In browsers that don't support promises (IE) a [polyfill is used via JSZip](https://stuk.github.io/jszip/documentation/api_jszip/external.html).
-```js
-// Get the current promise library in use.
-// Helpful for getting a usable Promise library in IE.
-var Promise = XlsxPopulate.Promise;
-```
-
-If you prefer, you can override the default `Promise` library used with another ES6 compliant library like [bluebird](http://bluebirdjs.com/).
-```js
-const Promise = require("bluebird");
-const XlsxPopulate = require("xlsx-populate");
-XlsxPopulate.Promise = Promise;
-```
-
-### Encryption
-XLSX Agile encryption and descryption are supported so you can read and write password-protected workbooks. To read a protected workbook, pass the password in as an option:
-```js
-XlsxPopulate.fromFileAsync("./Book1.xlsx", { password: "S3cret!" })
-    .then(workbook => {
-        // ...
-    });
-```
-
-Similarly, to write a password encrypted workbook:
-```js
-workbook.toFileAsync("./out.xlsx", { password: "S3cret!" });
-```
-The password option is supported in all output methods. N.B. Workbooks will only be encrypted if you supply a password when outputting even if they had a password when reading.
-
-<<<<<<< HEAD
-Encryption support is also available in the browser, but take care! Any password you put in browser code can be read by anyone with access to your code. You should only use passwords that are supplied by the end-user. Also, the performance of encryption/decryption in the browser is far worse than with Node.js. IE, in particular, is extremely slow. xlsx-populate is bundled for browsers with and without encryption support as the encryption libraries increase the size of the bundle a lot.
-=======
-Encryption support is also available in the browser, but take care! Any password you put in browser code can be read by anyone with access to your code. You should only use passwords that are supplied by the end-user. Also, the performance of encryption/decryption in the browser is far worse than with Node.js. IE, in particular, is extremely slow. xlsx-populate is bundled for browsers with and without encryption support as the encryption libraries increase the size of the bundle a lot.  
->>>>>>> 6e386bf0
-
-## Missing Features
-There are many, many features of the XLSX format that are not yet supported. If your use case needs something that isn't supported
-please open an issue to show your support. Better still, feel free to [contribute](#contributing) a pull request!
-
-## Submitting an Issue
-If you happen to run into a bug or an issue, please feel free to [submit an issue](https://github.com/dtjohnson/xlsx-populate/issues). I only ask that you please include sample JavaScript code that demonstrates the issue.
-<<<<<<< HEAD
-If the problem lies with modifying some template, it is incredibly difficult to debug the issue without the template. So please attach the template if possible. If you have confidentiality concerns, please attach a different workbook that exhibits the issue or you can send your workbook directly to [dtjohnson](https://github.com/dtjohnson) after creating the issue.
-=======
-If the problem lies with modifying some template, it is incredibly difficult to debug the issue without the template. So please attach the template if possible. If you have confidentiality concerns, please attach a different workbook that exhibits the issue or you can send your workbook directly to [dtjohnson](https://github.com/dtjohnson) after creating the issue. 
->>>>>>> 6e386bf0
-
-## Contributing
-
-Pull requests are very much welcome! If you'd like to contribute, please make sure to read this section carefully first.
-
-### How xlsx-populate Works
-An XLSX workbook is essentially a zip of a bunch of XML files. xlsx-populate uses [JSZip](https://stuk.github.io/jszip/)
-to unzip the workbook and [sax-js](https://github.com/isaacs/sax-js) to parse the XML documents into corresponding objects.
-As you call methods, xlsx-populate manipulates the content of those objects. When you generate the output, xlsx-populate
-uses [xmlbuilder-js](https://github.com/oozcitak/xmlbuilder-js) to convert the objects back to XML and then uses JSZip to
-rezip them back into a workbook.
-
-The way in which xlsx-populate manipulates objects that are essentially the XML data is very different from the usual way
-parser/generator libraries work. Most other libraries will deserialize the XML into a rich object model. That model is then
-manipulated and serialized back into XML upon generation. The challenge with this approach is that the Office Open XML spec is [HUGE](http://www.ecma-international.org/publications/standards/Ecma-376.htm).
-It is extremely difficult for libraries to be able to support the entire specification. So these other libraries will deserialize
-only the portion of the spec they support and any other content/styles in the workbook they don't support are lost. Since
-xlsx-populate just manipulates the XML data, it is able to preserve styles and other content while still only supporting
-a fraction of the spec.
-
-### Setting up your Environment
-You'll need to make sure [Node.js](https://nodejs.org/en/) v4+ is installed (as xlsx-populate uses ES6 syntax). You'll also
-need to install [gulp](https://github.com/gulpjs/gulp):
-```bash
-npm install -g gulp
-```
-
-Make sure you have [git](https://git-scm.com/) installed. Then follow [this guide](https://git-scm.com/book/en/v2/GitHub-Contributing-to-a-Project) to see how to check out code, branch, and
-then submit your code as a pull request. When you check out the code, you'll first need to install the npm dependencies.
-From the project root, run:
-```bash
-npm install
-```
-
-The default gulp task is set up to watch the source files for updates and retest while you edit. From the project root just run:
-```bash
-gulp
-```
-
-You should see the test output in your console window. As you edit files the tests will run again and show you if you've
-broken anything. (Note that if you've added new files you'll need to restart gulp for the new files to be watched.)
-
-Now write your code and make sure to add [Jasmine](https://jasmine.github.io/) unit tests. When you are finished, you need
-to build the code for the browser. Do that by running the gulp build command:
-```bash
-gulp build
-```
-
-Verify all is working, check in your code, and submit a pull request.
-
-### Pull Request Checklist
-To make sure your code is consistent and high quality, please make sure to follow this checklist before submitting a pull request:
- * Your code must follow the getter/setter pattern using a single function for both. Check `arguments.length` or use `ArgHandler` to distinguish.
- * You must use valid [JSDoc](http://usejsdoc.org/) comments on *all* methods and classes. Use `@private` for private methods and `@ignore` for any public methods that are internal to xlsx-populate and should not be included in the public API docs.
- * You must adhere to the configured [ESLint](http://eslint.org/) linting rules. You can configure your IDE to display rule violations live or you can run `gulp lint` to see them.
- * Use [ES6](http://es6-features.org/#Constants) syntax. (This should be enforced by ESLint.)
- * Make sure to have full [Jasmine](https://jasmine.github.io/) unit test coverage for your code.
- * Make sure all tests pass successfully.
- * Whenever possible, do not modify/break existing API behavior. This module adheres to the [semantic versioning standard](https://docs.npmjs.com/getting-started/semantic-versioning). So any breaking changes will require a major release.
- * If your feature needs more documentation than just the JSDoc output, please add to the docs/template.md README file.
-<<<<<<< HEAD
-
-=======
- 
->>>>>>> 6e386bf0
-
-### Gulp Tasks
-
-xlsx-populate uses [gulp](https://github.com/gulpjs/gulp) as a build tool. There are a number of tasks:
-
-* __browser__ - Transpile and build client-side JavaScript project bundle using [browserify](http://browserify.org/) and [babelify](https://github.com/babel/babelify).
-* __lint__ - Check project source code style using [ESLint](http://eslint.org/).
-* __unit__ - Run [Jasmine](https://jasmine.github.io/) unit tests.
-* __unit-browser__ - Run the unit tests in real browsers using [Karma](https://karma-runner.github.io/1.0/index.html).
-* __e2e-parse__ - End-to-end tests of parsing data out of sample workbooks that were created in Microsoft Excel.
-* __e2e-generate__ - End-to-end tests of generating workbooks using xlsx-populate. To verify the workbooks were truly generated correctly they need to be opened in Microsoft Excel and verified. This task automates this verification using the .NET Excel Interop library with [Edge.js](https://github.com/tjanczuk/edge) acting as a bridge between Node.js and C#. Note that these tests will _only_ run on Windows with Microsoft Excel and the [Primary Interop Assemblies installed](https://msdn.microsoft.com/en-us/library/kh3965hw.aspx).
-* __e2e-browser__ - End-to-end tests of usage of the browserify bundle in real browsers using Karma.
-* __blank__ - Convert a blank XLSX template into a JS buffer module to support [fromBlankAsync](#XlsxPopulate.fromBlankAsync).
-* __docs__ - Build this README doc by combining docs/template.md, API docs generated with [jsdoc-to-markdown](https://github.com/jsdoc2md/jsdoc-to-markdown), and a table of contents generated with [markdown-toc](https://github.com/jonschlinkert/markdown-toc).
-* __watch__ - Watch files for changes and then run associated gulp task. (Used by the default task.)
-* __build__ - Run all gulp tasks, including linting and tests, and build the docs and browser bundle.
-* __default__ - Run blank, unit, and docs tasks and watch the source files for those tasks for changes.
-
-## Style Reference
-
-### Styles
-|Style Name|Type|Description|
-| ------------- | ------------- | ----- |
-|bold|`boolean`|`true` for bold, `false` for not bold|
-|italic|`boolean`|`true` for italic, `false` for not italic|
-<<<<<<< HEAD
-|underline|`boolean\|string`|`true` for single underline, `false` for no underline, `'double'` for double-underline|
-=======
-|underline|`boolean|string`|`true` for single underline, `false` for no underline, `'double'` for double-underline|
->>>>>>> 6e386bf0
-|strikethrough|`boolean`|`true` for strikethrough `false` for not strikethrough|
-|subscript|`boolean`|`true` for subscript, `false` for not subscript (cannot be combined with superscript)|
-|superscript|`boolean`|`true` for superscript, `false` for not superscript (cannot be combined with subscript)|
-|fontSize|`number`|Font size in points. Must be greater than 0.|
-|fontFamily|`string`|Name of font family.|
-<<<<<<< HEAD
-|fontGenericFamily|`number`|1: Serif, 2: Sans Serif, 3: Monospace, |
-|fontScheme|`string`|`'minor'`\|`'major'`\|`'none'` |
-|fontColor|`Color\|string\|number`|Color of the font. If string, will set an RGB color. If number, will set a theme color.|
-=======
-|fontColor|`Color|string|number`|Color of the font. If string, will set an RGB color. If number, will set a theme color.|
->>>>>>> 6e386bf0
-|horizontalAlignment|`string`|Horizontal alignment. Allowed values: `'left'`, `'center'`, `'right'`, `'fill'`, `'justify'`, `'centerContinuous'`, `'distributed'`|
-|justifyLastLine|`boolean`|a.k.a Justified Distributed. Only applies when horizontalAlignment === `'distributed'`. A boolean value indicating if the cells justified or distributed alignment should be used on the last line of text. (This is typical for East Asian alignments but not typical in other contexts.)|
-|indent|`number`|Number of indents. Must be greater than or equal to 0.|
-|verticalAlignment|`string`|Vertical alignment. Allowed values: `'top'`, `'center'`, `'bottom'`, `'justify'`, `'distributed'`|
-|wrapText|`boolean`|`true` to wrap the text in the cell, `false` to not wrap.|
-|shrinkToFit|`boolean`|`true` to shrink the text in the cell to fit, `false` to not shrink.|
-|textDirection|`string`|Direction of the text. Allowed values: `'left-to-right'`, `'right-to-left'`|
-|textRotation|`number`|Counter-clockwise angle of rotation in degrees. Must be [-90, 90] where negative numbers indicate clockwise rotation.|
-|angleTextCounterclockwise|`boolean`|Shortcut for textRotation of 45 degrees.|
-|angleTextClockwise|`boolean`|Shortcut for textRotation of -45 degrees.|
-|rotateTextUp|`boolean`|Shortcut for textRotation of 90 degrees.|
-|rotateTextDown|`boolean`|Shortcut for textRotation of -90 degrees.|
-|verticalText|`boolean`|Special rotation that shows text vertical but individual letters are oriented normally. `true` to rotate, `false` to not rotate.|
-<<<<<<< HEAD
-|fill|`SolidFill\|PatternFill\|GradientFill\|Color\|string\|number`|The cell fill. If Color, will set a solid fill with the color. If string, will set a solid RGB fill. If number, will set a solid theme color fill.|
-|border|`Borders\|Border\|string\|boolean}`|The border settings. If string, will set outside borders to given border style. If true, will set outside border style to `'thin'`.|
-|borderColor|`Color\|string\|number`|Color of the borders. If string, will set an RGB color. If number, will set a theme color.|
-|borderStyle|`string`|Style of the outside borders. Allowed values: `'hair'`, `'dotted'`, `'dashDotDot'`, `'dashed'`, `'mediumDashDotDot'`, `'thin'`, `'slantDashDot'`, `'mediumDashDot'`, `'mediumDashed'`, `'medium'`, `'thick'`, `'double'`|
-|leftBorder, rightBorder, topBorder, bottomBorder, diagonalBorder|`Border\|string\|boolean`|The border settings for the given side. If string, will set border to the given border style. If true, will set border style to `'thin'`.|
-|leftBorderColor, rightBorderColor, topBorderColor, bottomBorderColor, diagonalBorderColor|`Color\|string\|number`|Color of the given border. If string, will set an RGB color. If number, will set a theme color.|
-=======
-|fill|`SolidFill|PatternFill|GradientFill|Color|string|number`|The cell fill. If Color, will set a solid fill with the color. If string, will set a solid RGB fill. If number, will set a solid theme color fill.|
-|border|`Borders|Border|string|boolean}`|The border settings. If string, will set outside borders to given border style. If true, will set outside border style to `'thin'`.|
-|borderColor|`Color|string|number`|Color of the borders. If string, will set an RGB color. If number, will set a theme color.|
-|borderStyle|`string`|Style of the outside borders. Allowed values: `'hair'`, `'dotted'`, `'dashDotDot'`, `'dashed'`, `'mediumDashDotDot'`, `'thin'`, `'slantDashDot'`, `'mediumDashDot'`, `'mediumDashed'`, `'medium'`, `'thick'`, `'double'`|
-|leftBorder, rightBorder, topBorder, bottomBorder, diagonalBorder|`Border|string|boolean`|The border settings for the given side. If string, will set border to the given border style. If true, will set border style to `'thin'`.|
-|leftBorderColor, rightBorderColor, topBorderColor, bottomBorderColor, diagonalBorderColor|`Color|string|number`|Color of the given border. If string, will set an RGB color. If number, will set a theme color.|
->>>>>>> 6e386bf0
-|leftBorderStyle, rightBorderStyle, topBorderStyle, bottomBorderStyle, diagonalBorderStyle|`string`|Style of the given side.|
-|diagonalBorderDirection|`string`|Direction of the diagonal border(s) from left to right. Allowed values: `'up'`, `'down'`, `'both'`|
-|numberFormat|`string`|Number format code. See docs [here](https://support.office.com/en-us/article/Number-format-codes-5026bbd6-04bc-48cd-bf33-80f18b4eae68?ui=en-US&rs=en-US&ad=US).|
-
-### Color
-An object representing a color.
-
-|Property|Type|Description|
-| ------------- | ------------- | ----- |
-|[rgb]|`string`|RGB color code (e.g. `'ff0000'`). Either rgb or theme is required.|
-|[theme]|`number`|Index of a theme color. Either rgb or theme is required.|
-|[tint]|`number`|Optional tint value of the color from -1 to 1. Particularly useful for theme colors. 0.0 means no tint, -1.0 means 100% darken, and 1.0 means 100% lighten.|
-
-### Borders
-An object representing all of the borders.
-
-|Property|Type|Description|
-| ------------- | ------------- | ----- |
-<<<<<<< HEAD
-|[left]|`Border\|string\|boolean`|The border settings for the left side. If string, will set border to the given border style. If true, will set border style to `'thin'`.|
-|[right]|`Border\|string\|boolean`|The border settings for the right side. If string, will set border to the given border style. If true, will set border style to `'thin'`.|
-|[top]|`Border\|string\|boolean`|The border settings for the top side. If string, will set border to the given border style. If true, will set border style to `'thin'`.|
-|[bottom]|`Border\|string\|boolean`|The border settings for the bottom side. If string, will set border to the given border style. If true, will set border style to `'thin'`.|
-|[diagonal]|`Border\|string\|boolean`|The border settings for the diagonal side. If string, will set border to the given border style. If true, will set border style to `'thin'`.|
-=======
-|[left]|`Border|string|boolean`|The border settings for the left side. If string, will set border to the given border style. If true, will set border style to `'thin'`.|
-|[right]|`Border|string|boolean`|The border settings for the right side. If string, will set border to the given border style. If true, will set border style to `'thin'`.|
-|[top]|`Border|string|boolean`|The border settings for the top side. If string, will set border to the given border style. If true, will set border style to `'thin'`.|
-|[bottom]|`Border|string|boolean`|The border settings for the bottom side. If string, will set border to the given border style. If true, will set border style to `'thin'`.|
-|[diagonal]|`Border|string|boolean`|The border settings for the diagonal side. If string, will set border to the given border style. If true, will set border style to `'thin'`.|
->>>>>>> 6e386bf0
-
-### Border
-An object representing an individual border.
-
-|Property|Type|Description|
-| ------------- | ------------- | ----- |
-|style|`string`|Style of the given border.|
-<<<<<<< HEAD
-|color|`Color\|string\|number`|Color of the given border. If string, will set an RGB color. If number, will set a theme color.|
-=======
-|color|`Color|string|number`|Color of the given border. If string, will set an RGB color. If number, will set a theme color.|
->>>>>>> 6e386bf0
-|[direction]|`string`|For diagonal border, the direction of the border(s) from left to right. Allowed values: `'up'`, `'down'`, `'both'`|
-
-### SolidFill
-An object representing a solid fill.
-
-|Property|Type|Description|
-| ------------- | ------------- | ----- |
-|type|`'solid'`||
-<<<<<<< HEAD
-|color|`Color\|string\|number`|Color of the fill. If string, will set an RGB color. If number, will set a theme color.|
-=======
-|color|`Color|string|number`|Color of the fill. If string, will set an RGB color. If number, will set a theme color.|
->>>>>>> 6e386bf0
-
-### PatternFill
-An object representing a pattern fill.
-
-|Property|Type|Description|
-| ------------- | ------------- | ----- |
-|type|`'pattern'`||
-|pattern|`string`|Name of the pattern. Allowed values: `'gray125'`, `'darkGray'`, `'mediumGray'`, `'lightGray'`, `'gray0625'`, `'darkHorizontal'`, `'darkVertical'`, `'darkDown'`, `'darkUp'`, `'darkGrid'`, `'darkTrellis'`, `'lightHorizontal'`, `'lightVertical'`, `'lightDown'`, `'lightUp'`, `'lightGrid'`, `'lightTrellis'`.|
-<<<<<<< HEAD
-|foreground|`Color\|string\|number`|Color of the foreground. If string, will set an RGB color. If number, will set a theme color.|
-|background|`Color\|string\|number`|Color of the background. If string, will set an RGB color. If number, will set a theme color.|
-=======
-|foreground|`Color|string|number`|Color of the foreground. If string, will set an RGB color. If number, will set a theme color.|
-|background|`Color|string|number`|Color of the background. If string, will set an RGB color. If number, will set a theme color.|
->>>>>>> 6e386bf0
-
-### GradientFill
-An object representing a gradient fill.
-
-|Property|Type|Description|
-| ------------- | ------------- | ----- |
-|type|`'gradient'`||
-|[gradientType]|`string`|Type of gradient. Allowed values: `'linear'` (default), `'path'`. With a path gradient, a path is drawn between the top, left, right, and bottom values and a graident is draw from that path to the outside of the cell.|
-|stops|`Array.<{}>`||
-|stops[].position|`number`|The position of the stop from 0 to 1.|
-<<<<<<< HEAD
-|stops[].color|`Color\|string\|number`|Color of the stop. If string, will set an RGB color. If number, will set a theme color.|
-=======
-|stops[].color|`Color|string|number`|Color of the stop. If string, will set an RGB color. If number, will set a theme color.|
->>>>>>> 6e386bf0
-|[angle]|`number`|If linear gradient, the angle of clockwise rotation of the gradient.|
-|[left]|`number`|If path gradient, the left position of the path as a percentage from 0 to 1.|
-|[right]|`number`|If path gradient, the right position of the path as a percentage from 0 to 1.|
-|[top]|`number`|If path gradient, the top position of the path as a percentage from 0 to 1.|
-|[bottom]|`number`|If path gradient, the bottom position of the path as a percentage from 0 to 1.|
-
-## API Reference
+- [API Reference](#api-reference)
+
+## Installation
+
+### Node.js
+```bash
+npm install xlsx-populate
+```
+Note that xlsx-populate uses ES6 features so only Node.js v4+ is supported.
+
+### Browser
+
+A functional browser example can be found in [examples/browser/index.html](https://gitcdn.xyz/repo/dtjohnson/xlsx-populate/master/examples/browser/index.html).
+
+xlsx-populate is written first for Node.js. We use [browserify](http://browserify.org/) and [babelify](https://github.com/babel/babelify) to transpile and pack up the module for use in the browser.
+
+You have a number of options to include the code in the browser. You can download the combined, minified code from the browser directory in this repository or you can install with bower:
+```bash
+bower install xlsx-populate
+```
+After including the module in the browser, it is available globally as `XlsxPopulate`.
+
+Alternatively, you can require this module using [browserify](http://browserify.org/). Since xlsx-populate uses ES6 features, you will also need to use [babelify](https://github.com/babel/babelify) with [babel-preset-env](https://www.npmjs.com/package/babel-preset-env).
+
+## Usage
+
+xlsx-populate has an [extensive API](#api-reference) for working with Excel workbooks. This section reviews the most common functions and use cases. Examples can also be found in the examples directory of the source code.
+
+### Populating Data
+
+To populate data in a workbook, you first load one (either blank, from data, or from file). Then you can access sheets and
+ cells within the workbook to manipulate them.
+```js
+const XlsxPopulate = require('xlsx-populate');
+
+// Load a new blank workbook
+XlsxPopulate.fromBlankAsync()
+    .then(workbook => {
+        // Modify the workbook.
+        workbook.sheet("Sheet1").cell("A1").value("This is neat!");
+
+        // Write to file.
+        return workbook.toFileAsync("./out.xlsx");
+    });
+```
+
+### Parsing Data
+
+You can pull data out of existing workbooks using [Cell.value](#Cell+value) as a getter without any arguments:
+```js
+const XlsxPopulate = require('xlsx-populate');
+
+// Load an existing workbook
+XlsxPopulate.fromFileAsync("./Book1.xlsx")
+    .then(workbook => {
+        // Modify the workbook.
+        const value = workbook.sheet("Sheet1").cell("A1").value();
+
+        // Log the value.
+        console.log(value);
+    });
+```
+__Note__: in cells that contain values calculated by formulas, Excel will store the calculated value in the workbook. The [value](#Cell+value) method will return the value of the cells at the time the workbook was saved. xlsx-populate will _not_ recalculate the values as you manipulate the workbook and will _not_ write the values to the output.
+
+### Ranges
+xlsx-populate also supports ranges of cells to allow parsing/manipulation of multiple cells at once.
+```js
+const r = workbook.sheet(0).range("A1:C3");
+
+// Set all cell values to the same value:
+r.value(5);
+
+// Set the values using a 2D array:
+r.value([
+    [1, 2, 3],
+    [4, 5, 6],
+    [7, 8, 9]
+]);
+
+// Set the values using a callback function:
+r.value((cell, ri, ci, range) => Math.random());
+```
+
+A common use case is to simply pull all of the values out all at once. You can easily do that with the [Sheet.usedRange](#Sheet+usedRange) method.
+```js
+// Get 2D array of all values in the worksheet.
+const values = workbook.sheet("Sheet1").usedRange().value();
+```
+
+Alternatively, you can set the values in a range with only the top-left cell in the range:
+```js
+workbook.sheet(0).cell("A1").value([
+    [1, 2, 3],
+    [4, 5, 6],
+    [7, 8, 9]
+]);
+```
+The set range is returned.
+
+### Rows and Columns
+
+You can access rows and columns in order to change size, hide/show, or access cells within:
+```js
+// Get the B column, set its width and unhide it (assuming it was hidden).
+sheet.column("B").width(25).hidden(false);
+
+const cell = sheet.row(5).cell(3); // Returns the cell at C5.
+```
+
+### Managing Sheets
+xlsx-populate supports a number of options for managing sheets.
+
+You can get a sheet by name or index or get all of the sheets as an array:
+```js
+// Get sheet by index
+const sheet1 = workbook.sheet(0);
+
+// Get sheet by name
+const sheet2 = workbook.sheet("Sheet2");
+
+// Get all sheets as an array
+const sheets = workbook.sheets();
+```
+
+You can add new sheets:
+```js
+// Add a new sheet named 'New 1' at the end of the workbook
+const newSheet1 = workbook.addSheet('New 1');
+
+// Add a new sheet named 'New 2' at index 1 (0-based)
+const newSheet2 = workbook.addSheet('New 2', 1);
+
+// Add a new sheet named 'New 3' before the sheet named 'Sheet1'
+const newSheet3 = workbook.addSheet('New 3', 'Sheet1');
+
+// Add a new sheet named 'New 4' before the sheet named 'Sheet1' using a Sheet reference.
+const sheet = workbook.sheet('Sheet1');
+const newSheet4 = workbook.addSheet('New 4', sheet);
+```
+*Note: the sheet rename method does not rename references to the sheet so formulas, etc. can be broken. Use with caution!*
+
+You can rename sheets:
+```js
+// Rename the first sheet.
+const sheet = workbook.sheet(0).name("new sheet name");
+```
+
+You can move sheets:
+```js
+// Move 'Sheet1' to the end
+workbook.moveSheet("Sheet1");
+
+// Move 'Sheet1' to index 2
+workbook.moveSheet("Sheet1", 2);
+
+// Move 'Sheet1' before 'Sheet2'
+workbook.moveSheet("Sheet1", "Sheet2");
+```
+The above methods can all use sheet references instead of names as well. And you can also move a sheet using a method on the sheet:
+```js
+// Move the sheet before 'Sheet2'
+sheet.move("Sheet2");
+```
+
+You can delete sheets:
+```js
+// Delete 'Sheet1'
+workbook.deleteSheet("Sheet1");
+
+// Delete sheet with index 2
+workbook.deleteSheet(2);
+
+// Delete from sheet reference
+workbook.sheet(0).delete();
+```
+
+You can get/set the active sheet:
+```js
+// Get the active sheet
+const sheet = workbook.activeSheet();
+
+// Check if the current sheet is active
+sheet.active() // returns true or false
+
+// Activate the sheet
+sheet.active(true);
+
+// Or from the workbook
+workbook.activeSheet("Sheet2");
+```
+
+### Defined Names
+Excel supports creating defined names that refer to addresses, formulas, or constants. These defined names can be scoped
+to the entire workbook or just individual sheets. xlsx-populate supports looking up defined names that refer to cells or
+ranges. (Dereferencing other names will result in an error.) Defined names are particularly useful if you are populating
+data into a known template. Then you do need to know the exact location.
+
+```js
+// Look up workbook-scoped name and set the value to 5.
+workbook.definedName("some name").value(5);
+
+// Look of a name scoped to the first sheet and set the value to "foo".
+workbook.sheet(0).definedName("some other name").value("foo");
+```
+
+You can also create, modify, or delete defined names:
+```js
+// Create/modify a workbook-scope defined name
+workbook.definedName("some name", "TRUE");
+
+// Delete a sheet-scoped defined name:
+workbook.sheet(0).definedName("some name", null);
+```
+
+### Find and Replace
+You can search for occurrences of text in cells within the workbook or sheets and optionally replace them.
+```js
+// Find all occurrences of the text "foo" in the workbook and replace with "bar".
+workbook.find("foo", "bar"); // Returns array of matched cells
+
+// Find the matches but don't replace.
+workbook.find("foo");
+
+// Just look in the first sheet.
+workbook.sheet(0).find("foo");
+
+// Check if a particular cell matches the value.
+workbook.sheet("Sheet1").cell("A1").find("foo"); // Returns true or false
+```
+
+Like [String.replace](https://developer.mozilla.org/en-US/docs/Web/JavaScript/Reference/Global_Objects/String/replace), the find method can also take a RegExp search pattern and replace can take a function callback:
+```js
+// Use a RegExp to replace all lowercase letters with uppercase
+workbook.find(/[a-z]+/g, match => match.toUpperCase());
+```
+
+### Styles
+xlsx-populate supports a wide range of cell formatting. See the [Style Reference](#style-reference) for the various options.
+
+To set/set a cell style:
+```js
+// Set a single style
+cell.style("bold", true);
+
+// Set multiple styles
+cell.style({ bold: true, italic: true });
+
+// Get a single style
+const bold = cell.style("bold"); // true
+
+// Get multiple styles
+const styles = cell.style(["bold", "italic"]); // { bold: true, italic: true }
+```
+
+Similarly for ranges:
+```js
+// Set all cells in range with a single style
+range.style("bold", true);
+
+// Set with a 2D array
+range.style("bold", [[true, false], [false, true]]);
+
+// Set with a callback function
+range.style("bold", (cell, ri, ci, range) => Math.random() > 0.5);
+
+// Set multiple styles using any combination
+range.style({
+    bold: true,
+    italic: [[true, false], [false, true]],
+    underline: (cell, ri, ci, range) => Math.random() > 0.5
+});
+```
+
+If you are setting styles for many cells, performance is far better if you set for an entire row or column:
+```js
+// Set a single style
+sheet.row(1).style("bold", true);
+
+// Set multiple styles
+sheet.column("A").style({ bold: true, italic: true });
+
+// Get a single style
+const bold = sheet.column(3).style("bold");
+
+// Get multiple styles
+const styles = sheet.row(5).style(["bold", "italic"]);
+```
+Note that the row/column style behavior mirrors Excel. Setting a style on a column will apply that style to all existing cells and any new cells that are populated. Getting the row/column style will return only the styles that have been applied to the entire row/column, not the styles of every cell in the row or column.
+
+Some styles take values that are more complex objects:
+```js
+cell.style("fill", {
+    type: "pattern",
+    pattern: "darkDown",
+    foreground: {
+        rgb: "ff0000"
+    },
+    background: {
+        theme: 3,
+        tint: 0.4
+    }
+});
+```
+
+There are often shortcuts for the setters, but the getters will always return the full objects:
+```js
+cell.style("fill", "0000ff");
+
+const fill = cell.style("fill");
+/*
+fill is now set to:
+{
+    type: "solid",
+    color: {
+        rgb: "0000ff"
+    }
+}
+*/
+```
+
+Number formats are one of the most common styles. They can be set using the `numberFormat` style.
+```js
+cell.style("numberFormat", "0.00");
+```
+
+Information on how number format codes work can be found [here](https://support.office.com/en-us/article/Number-format-codes-5026bbd6-04bc-48cd-bf33-80f18b4eae68?ui=en-US&rs=en-US&ad=US).
+You can also look up the desired format code in Excel:
+* Right-click on a cell in Excel with the number format you want.
+* Click on "Format Cells..."
+* Switch the category to "Custom" if it is not already.
+* The code in the "Type" box is the format you should copy.
+
+### Rich Texts
+You can read/write rich texts to cells.
+```js
+const RichTexts = require('xlsx-Populate').RichTexts;
+
+const cell = workbook.sheet(0).cell('A1');
+// set value to rich text
+const richtext = new RichTexts(cell);
+cell.value(richtext)
+
+// create new cell with rich text
+richtext
+    // support all line separators
+    .add('123\n', { italic: true, fontColor: '123456' })
+    .add('456\r', { italic: true, fontColor: '654321' })
+    .add('789\r\n', { italic: true, fontColor: 'ff0000' })
+    .add('10\n11\r12', { italic: true, fontColor: '00ff00' });
+// remember to set height to show the whole row
+workbook.sheet(0).row(1).height(100);
+
+// add to the first
+richtext.add('to the first!', {italic: true, fontColor: 'FF123456'}, 0);
+
+// add to the second
+richtext.add('to the second!', {}, 1);
+
+// get concatenate text
+// returns 'to the first!123\r\n456\r\n789\r\n10\r\n11\r\n12to the last!'
+richtext.text;
+
+// modify a rich text cell
+cell.value().get(0).style('fontFamily', 'Calibri')
+
+// read multiple styles
+cell.value().get(0).style(['fontFamily', 'italic', 'bold'])
+
+// delete rich text fragment
+cell.value().remove(0);
+```
+
+### Dates
+
+Excel stores date/times as the number of days since 1/1/1900 ([sort of](https://en.wikipedia.org/wiki/Leap_year_bug)). It just applies a number formatting to make the number appear as a date. So to set a date value, you will need to also set a number format for a date if one doesn't already exist in the cell:
+```js
+cell.value(new Date(2017, 1, 22)).style("numberFormat", "dddd, mmmm dd, yyyy");
+```
+When fetching the value of the cell, it will be returned as a number. To convert it to a date use [XlsxPopulate.numberToDate](#XlsxPopulate.numberToDate):
+```js
+const num = cell.value(); // 42788
+const date = XlsxPopulate.numberToDate(num); // Wed Feb 22 2017 00:00:00 GMT-0500 (Eastern Standard Time)
+```
+
+### Data Validation
+Data validation is also supported. To set/get/remove a cell data validation:
+```js
+// Set the data validation
+cell.dataValidation({
+    type: 'list',
+    allowBlank: false,
+    showInputMessage: false,
+    prompt: false,
+    promptTitle: 'String',
+    showErrorMessage: false,
+    error: 'String',
+    errorTitle: 'String',
+    operator: 'String',
+    formula1: '$A:$A',//Required
+    formula2: 'String'
+});
+
+//Here is a short version of the one above.
+cell.dataValidation('$A:$A');
+
+// Get the data validation
+const obj = cell.dataValidation(); // Returns an object
+
+// Remove the data validation
+cell.dataValidation(null); //Returns the cell
+```
+
+Similarly for ranges:
+```js
+
+// Set all cells in range with a single shared data validation
+range.dataValidation({
+    type: 'list',
+    allowBlank: false,
+    showInputMessage: false,
+    prompt: false,
+    promptTitle: 'String',
+    showErrorMessage: false,
+    error: 'String',
+    errorTitle: 'String',
+    operator: 'String',
+    formula1: 'Item1,Item2,Item3,Item4',//Required
+    formula2: 'String'
+});
+
+//Here is a short version of the one above.
+range.dataValidation('Item1,Item2,Item3,Item4');
+
+// Get the data validation
+const obj = range.dataValidation(); // Returns an object
+
+// Remove the data validation
+range.dataValidation(null); //Returns the Range
+```
+Please note, the data validation gets applied to the entire range, *not* each Cell in the range.
+
+### Method Chaining
+
+xlsx-populate uses method-chaining similar to that found in [jQuery](https://jquery.com/) and [d3](https://d3js.org/). This lets you construct large chains of setters as desired:
+```js
+workbook
+    .sheet(0)
+        .cell("A1")
+            .value("foo")
+            .style("bold", true)
+        .relativeCell(1, 0)
+            .formula("A1")
+            .style("italic", true)
+.workbook()
+    .sheet(1)
+        .range("A1:B3")
+            .value(5)
+        .cell(0, 0)
+            .style("underline", "double");
+
+```
+
+### Hyperlinks
+Hyperlinks are also supported on cells using the [Cell.hyperlink](#Cell+hyperlink) method. The method will _not_ style the content to look like a hyperlink. You must do that yourself:
+```js
+// Set a hyperlink
+cell.value("Link Text")
+    .style({ fontColor: "0563c1", underline: true })
+    .hyperlink("http://example.com");
+
+// Set a hyperlink with tooltip
+cell.value("Link Text")
+    .style({ fontColor: "0563c1", underline: true })
+    .hyperlink({ hyperlink: "http://example.com", tooltip: "example.com" });
+
+// Get the hyperlink
+const value = cell.hyperlink(); // Returns 'http://example.com'
+
+// Set a hyperlink to email
+cell.value("Click to Email Jeff Bezos")
+    .hyperlink({ email: "jeff@amazon.com", emailSubject: "I know you're a busy man Jeff, but..." });
+
+// Set a hyperlink to an internal cell using an address string.
+cell.value("Click to go to an internal cell")
+    .hyperlink("Sheet2!A1");
+
+// Set a hyperlink to an internal cell using a cell object.
+cell.value("Click to go to an internal cell")
+    .hyperlink(workbook.sheet(0).cell("A1"));
+```
+
+### Print Options
+Print options are accessed using the [Sheet.printOptions](#Sheet+printOptions) method. Defaults are all assumed to be false, so if the attribute is missing, then the method returns false. A method [Sheet.printGridLines](#Sheet+printGridLines) is provided to offer the convenience of setting both gridLines and gridLinesSet.
+```js
+// Print row and column headings
+sheet.printOptions('headings', true);
+
+// Get the headings flag
+const headings = sheet.printOptions('headings'); // Returns true
+
+// Clear flag for center on page vertically when printing
+sheet.printOptions('verticalCentered', undefined);
+
+// Get the verticalCentered flag
+const verticalCentered = sheet.printOptions('verticalCentered'); // Returns false
+
+// Enable grid lines in print
+sheet.printGridLines(true);
+
+// Now both gridLines and gridLinesSet print options are set
+sheet.printOptions('gridLines') === sheet.printOptions('gridLinesSet') === true; // Returns true
+
+// To disable, just disable one of gridLines or gridLinesSet
+sheet.printOptions('gridLineSets', false);
+
+const isPrintGridLinesEnabled = sheet.printGridLines(); // Returns false
+```
+
+### Page Margins
+Excel requires that all page margins are defined or none at all. To ensure this, please choose an existing or custom preset. See [Sheet.pageMarginsPreset](#Sheet+pageMarginsPreset).
+
+```js
+// Get the current preset
+sheet.pageMarginsPreset(); // Returns undefined
+
+// Switch to an existing preset
+sheet.pageMarginsPreset('normal');
+```
+
+Page margins are accessed using the [Sheet.pageMargins](#Sheet+pageMargins) method. If a page margin is not set, the preset will fill in the gaps.
+
+```js
+// Get top margin in inches, note that the current preset is currently set to normal (see above)
+sheet.pageMargins('top'); // Returns 0.75
+
+// Set top page margin in inches
+sheet.pageMargins('top', 1.1);
+
+// Get top page margin in inches.
+const topPageMarginInInches = sheet.pageMargins('top'); // Returns 1.1
+```
+
+### SheetView Panes
+SheetView Panes are accessed using the [Sheet.panes](#Sheet+panes) method.
+For convenience, we have [Sheet.freezePanes](#Sheet+freezePanes),
+[Sheet.splitPanes](#Sheet+splitPanes), [Sheet.resetPanes](#Sheet+resetPanes),
+and type [PaneOptions](#paneoptions--object).
+```js
+// access Pane options
+sheet.panes(); // return PaneOptions Object
+
+// manually Set Pane options, WARNING: setting wrong options may result in excel fails to open.
+const paneOptions = { state: 'frozen', topLeftCell: 'B2', xSplit: 1, ySplit: 1, activePane: 'bottomRight' }
+sheet.panes(paneOptions); // return PaneOptions Object
+
+// freeze panes (freeze first column and first two rows)
+sheet.freezePanes(1, 2);
+// OR
+sheet.freezePanes('B3');
+
+// split panes (Horizontal Split Position: 1000 / 20 pt, Vertical Split Position: 2000 / 20 pt)
+sheet.splitPanes(1000, 2000);
+
+// reset to normal panes (no freeze panes and split panes)
+sheet.resetPanes();
+```
+
+### Serving from Express
+You can serve the workbook from [express](http://expressjs.com/) or other web servers with something like this:
+```js
+router.get("/download", function (req, res, next) {
+    // Open the workbook.
+    XlsxPopulate.fromFileAsync("input.xlsx")
+        .then(workbook => {
+            // Make edits.
+            workbook.sheet(0).cell("A1").value("foo");
+
+            // Get the output
+            return workbook.outputAsync();
+        })
+        .then(data => {
+            // Set the output file name.
+            res.attachment("output.xlsx");
+
+            // Send the workbook.
+            res.send(data);
+        })
+        .catch(next);
+});
+```
+
+### Browser Usage
+Usage in the browser is almost the same. A functional example can be found in [examples/browser/index.html](https://gitcdn.xyz/repo/dtjohnson/xlsx-populate/master/examples/browser/index.html). The library is exposed globally as `XlsxPopulate`. Existing workbooks can be loaded from a file:
+```js
+// Assuming there is a file input in the page with the id 'file-input'
+var file = document.getElementById("file-input").files[0];
+
+// A File object is a special kind of blob.
+XlsxPopulate.fromDataAsync(file)
+    .then(function (workbook) {
+        // ...
+    });
+```
+
+You can also load from AJAX if you set the responseType to 'arraybuffer':
+```js
+var req = new XMLHttpRequest();
+req.open("GET", "http://...", true);
+req.responseType = "arraybuffer";
+req.onreadystatechange = function () {
+    if (req.readyState === 4 && req.status === 200){
+        XlsxPopulate.fromDataAsync(req.response)
+            .then(function (workbook) {
+                // ...
+            });
+    }
+};
+
+req.send();
+```
+
+To download the workbook, you can either export as a blob (default behavior) or as a base64 string. You can then insert a link into the DOM and click it:
+```js
+workbook.outputAsync()
+    .then(function (blob) {
+        if (window.navigator && window.navigator.msSaveOrOpenBlob) {
+            // If IE, you must uses a different method.
+            window.navigator.msSaveOrOpenBlob(blob, "out.xlsx");
+        } else {
+            var url = window.URL.createObjectURL(blob);
+            var a = document.createElement("a");
+            document.body.appendChild(a);
+            a.href = url;
+            a.download = "out.xlsx";
+            a.click();
+            window.URL.revokeObjectURL(url);
+            document.body.removeChild(a);
+        }
+    });
+```
+
+Alternatively, you can download via a data URI, but this is not supported by IE:
+```js
+workbook.outputAsync("base64")
+    .then(function (base64) {
+        location.href = "data:" + XlsxPopulate.MIME_TYPE + ";base64," + base64;
+    });
+```
+
+### Promises
+xlsx-populate uses [promises](https://developer.mozilla.org/en-US/docs/Web/JavaScript/Reference/Global_Objects/Promise) to manage async input/output. By default it uses the `Promise` defined in the browser or Node.js. In browsers that don't support promises (IE) a [polyfill is used via JSZip](https://stuk.github.io/jszip/documentation/api_jszip/external.html).
+```js
+// Get the current promise library in use.
+// Helpful for getting a usable Promise library in IE.
+var Promise = XlsxPopulate.Promise;
+```
+
+If you prefer, you can override the default `Promise` library used with another ES6 compliant library like [bluebird](http://bluebirdjs.com/).
+```js
+const Promise = require("bluebird");
+const XlsxPopulate = require("xlsx-populate");
+XlsxPopulate.Promise = Promise;
+```
+
+### Encryption
+XLSX Agile encryption and descryption are supported so you can read and write password-protected workbooks. To read a protected workbook, pass the password in as an option:
+```js
+XlsxPopulate.fromFileAsync("./Book1.xlsx", { password: "S3cret!" })
+    .then(workbook => {
+        // ...
+    });
+```
+
+Similarly, to write a password encrypted workbook:
+```js
+workbook.toFileAsync("./out.xlsx", { password: "S3cret!" });
+```
+The password option is supported in all output methods. N.B. Workbooks will only be encrypted if you supply a password when outputting even if they had a password when reading.
+
+Encryption support is also available in the browser, but take care! Any password you put in browser code can be read by anyone with access to your code. You should only use passwords that are supplied by the end-user. Also, the performance of encryption/decryption in the browser is far worse than with Node.js. IE, in particular, is extremely slow. xlsx-populate is bundled for browsers with and without encryption support as the encryption libraries increase the size of the bundle a lot.
+
+## Missing Features
+There are many, many features of the XLSX format that are not yet supported. If your use case needs something that isn't supported
+please open an issue to show your support. Better still, feel free to [contribute](#contributing) a pull request!
+
+## Submitting an Issue
+If you happen to run into a bug or an issue, please feel free to [submit an issue](https://github.com/dtjohnson/xlsx-populate/issues). I only ask that you please include sample JavaScript code that demonstrates the issue.
+If the problem lies with modifying some template, it is incredibly difficult to debug the issue without the template. So please attach the template if possible. If you have confidentiality concerns, please attach a different workbook that exhibits the issue or you can send your workbook directly to [dtjohnson](https://github.com/dtjohnson) after creating the issue.
+
+## Contributing
+
+Pull requests are very much welcome! If you'd like to contribute, please make sure to read this section carefully first.
+
+### How xlsx-populate Works
+An XLSX workbook is essentially a zip of a bunch of XML files. xlsx-populate uses [JSZip](https://stuk.github.io/jszip/)
+to unzip the workbook and [sax-js](https://github.com/isaacs/sax-js) to parse the XML documents into corresponding objects.
+As you call methods, xlsx-populate manipulates the content of those objects. When you generate the output, xlsx-populate
+uses [xmlbuilder-js](https://github.com/oozcitak/xmlbuilder-js) to convert the objects back to XML and then uses JSZip to
+rezip them back into a workbook.
+
+The way in which xlsx-populate manipulates objects that are essentially the XML data is very different from the usual way
+parser/generator libraries work. Most other libraries will deserialize the XML into a rich object model. That model is then
+manipulated and serialized back into XML upon generation. The challenge with this approach is that the Office Open XML spec is [HUGE](http://www.ecma-international.org/publications/standards/Ecma-376.htm).
+It is extremely difficult for libraries to be able to support the entire specification. So these other libraries will deserialize
+only the portion of the spec they support and any other content/styles in the workbook they don't support are lost. Since
+xlsx-populate just manipulates the XML data, it is able to preserve styles and other content while still only supporting
+a fraction of the spec.
+
+### Setting up your Environment
+You'll need to make sure [Node.js](https://nodejs.org/en/) v4+ is installed (as xlsx-populate uses ES6 syntax). You'll also
+need to install [gulp](https://github.com/gulpjs/gulp):
+```bash
+npm install -g gulp
+```
+
+Make sure you have [git](https://git-scm.com/) installed. Then follow [this guide](https://git-scm.com/book/en/v2/GitHub-Contributing-to-a-Project) to see how to check out code, branch, and
+then submit your code as a pull request. When you check out the code, you'll first need to install the npm dependencies.
+From the project root, run:
+```bash
+npm install
+```
+
+The default gulp task is set up to watch the source files for updates and retest while you edit. From the project root just run:
+```bash
+gulp
+```
+
+You should see the test output in your console window. As you edit files the tests will run again and show you if you've
+broken anything. (Note that if you've added new files you'll need to restart gulp for the new files to be watched.)
+
+Now write your code and make sure to add [Jasmine](https://jasmine.github.io/) unit tests. When you are finished, you need
+to build the code for the browser. Do that by running the gulp build command:
+```bash
+gulp build
+```
+
+Verify all is working, check in your code, and submit a pull request.
+
+### Pull Request Checklist
+To make sure your code is consistent and high quality, please make sure to follow this checklist before submitting a pull request:
+ * Your code must follow the getter/setter pattern using a single function for both. Check `arguments.length` or use `ArgHandler` to distinguish.
+ * You must use valid [JSDoc](http://usejsdoc.org/) comments on *all* methods and classes. Use `@private` for private methods and `@ignore` for any public methods that are internal to xlsx-populate and should not be included in the public API docs.
+ * You must adhere to the configured [ESLint](http://eslint.org/) linting rules. You can configure your IDE to display rule violations live or you can run `gulp lint` to see them.
+ * Use [ES6](http://es6-features.org/#Constants) syntax. (This should be enforced by ESLint.)
+ * Make sure to have full [Jasmine](https://jasmine.github.io/) unit test coverage for your code.
+ * Make sure all tests pass successfully.
+ * Whenever possible, do not modify/break existing API behavior. This module adheres to the [semantic versioning standard](https://docs.npmjs.com/getting-started/semantic-versioning). So any breaking changes will require a major release.
+ * If your feature needs more documentation than just the JSDoc output, please add to the docs/template.md README file.
+
+
+### Gulp Tasks
+
+xlsx-populate uses [gulp](https://github.com/gulpjs/gulp) as a build tool. There are a number of tasks:
+
+* __browser__ - Transpile and build client-side JavaScript project bundle using [browserify](http://browserify.org/) and [babelify](https://github.com/babel/babelify).
+* __lint__ - Check project source code style using [ESLint](http://eslint.org/).
+* __unit__ - Run [Jasmine](https://jasmine.github.io/) unit tests.
+* __unit-browser__ - Run the unit tests in real browsers using [Karma](https://karma-runner.github.io/1.0/index.html).
+* __e2e-parse__ - End-to-end tests of parsing data out of sample workbooks that were created in Microsoft Excel.
+* __e2e-generate__ - End-to-end tests of generating workbooks using xlsx-populate. To verify the workbooks were truly generated correctly they need to be opened in Microsoft Excel and verified. This task automates this verification using the .NET Excel Interop library with [Edge.js](https://github.com/tjanczuk/edge) acting as a bridge between Node.js and C#. Note that these tests will _only_ run on Windows with Microsoft Excel and the [Primary Interop Assemblies installed](https://msdn.microsoft.com/en-us/library/kh3965hw.aspx).
+* __e2e-browser__ - End-to-end tests of usage of the browserify bundle in real browsers using Karma.
+* __blank__ - Convert a blank XLSX template into a JS buffer module to support [fromBlankAsync](#XlsxPopulate.fromBlankAsync).
+* __docs__ - Build this README doc by combining docs/template.md, API docs generated with [jsdoc-to-markdown](https://github.com/jsdoc2md/jsdoc-to-markdown), and a table of contents generated with [markdown-toc](https://github.com/jonschlinkert/markdown-toc).
+* __watch__ - Watch files for changes and then run associated gulp task. (Used by the default task.)
+* __build__ - Run all gulp tasks, including linting and tests, and build the docs and browser bundle.
+* __default__ - Run blank, unit, and docs tasks and watch the source files for those tasks for changes.
+
+## Style Reference
+
+### Styles
+|Style Name|Type|Description|
+| ------------- | ------------- | ----- |
+|bold|`boolean`|`true` for bold, `false` for not bold|
+|italic|`boolean`|`true` for italic, `false` for not italic|
+|underline|`boolean\|string`|`true` for single underline, `false` for no underline, `'double'` for double-underline|
+|strikethrough|`boolean`|`true` for strikethrough `false` for not strikethrough|
+|subscript|`boolean`|`true` for subscript, `false` for not subscript (cannot be combined with superscript)|
+|superscript|`boolean`|`true` for superscript, `false` for not superscript (cannot be combined with subscript)|
+|fontSize|`number`|Font size in points. Must be greater than 0.|
+|fontFamily|`string`|Name of font family.|
+|fontGenericFamily|`number`|1: Serif, 2: Sans Serif, 3: Monospace, |
+|fontScheme|`string`|`'minor'`\|`'major'`\|`'none'` |
+|fontColor|`Color\|string\|number`|Color of the font. If string, will set an RGB color. If number, will set a theme color.|
+|horizontalAlignment|`string`|Horizontal alignment. Allowed values: `'left'`, `'center'`, `'right'`, `'fill'`, `'justify'`, `'centerContinuous'`, `'distributed'`|
+|justifyLastLine|`boolean`|a.k.a Justified Distributed. Only applies when horizontalAlignment === `'distributed'`. A boolean value indicating if the cells justified or distributed alignment should be used on the last line of text. (This is typical for East Asian alignments but not typical in other contexts.)|
+|indent|`number`|Number of indents. Must be greater than or equal to 0.|
+|verticalAlignment|`string`|Vertical alignment. Allowed values: `'top'`, `'center'`, `'bottom'`, `'justify'`, `'distributed'`|
+|wrapText|`boolean`|`true` to wrap the text in the cell, `false` to not wrap.|
+|shrinkToFit|`boolean`|`true` to shrink the text in the cell to fit, `false` to not shrink.|
+|textDirection|`string`|Direction of the text. Allowed values: `'left-to-right'`, `'right-to-left'`|
+|textRotation|`number`|Counter-clockwise angle of rotation in degrees. Must be [-90, 90] where negative numbers indicate clockwise rotation.|
+|angleTextCounterclockwise|`boolean`|Shortcut for textRotation of 45 degrees.|
+|angleTextClockwise|`boolean`|Shortcut for textRotation of -45 degrees.|
+|rotateTextUp|`boolean`|Shortcut for textRotation of 90 degrees.|
+|rotateTextDown|`boolean`|Shortcut for textRotation of -90 degrees.|
+|verticalText|`boolean`|Special rotation that shows text vertical but individual letters are oriented normally. `true` to rotate, `false` to not rotate.|
+|fill|`SolidFill\|PatternFill\|GradientFill\|Color\|string\|number`|The cell fill. If Color, will set a solid fill with the color. If string, will set a solid RGB fill. If number, will set a solid theme color fill.|
+|border|`Borders\|Border\|string\|boolean}`|The border settings. If string, will set outside borders to given border style. If true, will set outside border style to `'thin'`.|
+|borderColor|`Color\|string\|number`|Color of the borders. If string, will set an RGB color. If number, will set a theme color.|
+|borderStyle|`string`|Style of the outside borders. Allowed values: `'hair'`, `'dotted'`, `'dashDotDot'`, `'dashed'`, `'mediumDashDotDot'`, `'thin'`, `'slantDashDot'`, `'mediumDashDot'`, `'mediumDashed'`, `'medium'`, `'thick'`, `'double'`|
+|leftBorder, rightBorder, topBorder, bottomBorder, diagonalBorder|`Border\|string\|boolean`|The border settings for the given side. If string, will set border to the given border style. If true, will set border style to `'thin'`.|
+|leftBorderColor, rightBorderColor, topBorderColor, bottomBorderColor, diagonalBorderColor|`Color\|string\|number`|Color of the given border. If string, will set an RGB color. If number, will set a theme color.|
+|leftBorderStyle, rightBorderStyle, topBorderStyle, bottomBorderStyle, diagonalBorderStyle|`string`|Style of the given side.|
+|diagonalBorderDirection|`string`|Direction of the diagonal border(s) from left to right. Allowed values: `'up'`, `'down'`, `'both'`|
+|numberFormat|`string`|Number format code. See docs [here](https://support.office.com/en-us/article/Number-format-codes-5026bbd6-04bc-48cd-bf33-80f18b4eae68?ui=en-US&rs=en-US&ad=US).|
+
+### Color
+An object representing a color.
+
+|Property|Type|Description|
+| ------------- | ------------- | ----- |
+|[rgb]|`string`|RGB color code (e.g. `'ff0000'`). Either rgb or theme is required.|
+|[theme]|`number`|Index of a theme color. Either rgb or theme is required.|
+|[tint]|`number`|Optional tint value of the color from -1 to 1. Particularly useful for theme colors. 0.0 means no tint, -1.0 means 100% darken, and 1.0 means 100% lighten.|
+
+### Borders
+An object representing all of the borders.
+
+|Property|Type|Description|
+| ------------- | ------------- | ----- |
+|[left]|`Border\|string\|boolean`|The border settings for the left side. If string, will set border to the given border style. If true, will set border style to `'thin'`.|
+|[right]|`Border\|string\|boolean`|The border settings for the right side. If string, will set border to the given border style. If true, will set border style to `'thin'`.|
+|[top]|`Border\|string\|boolean`|The border settings for the top side. If string, will set border to the given border style. If true, will set border style to `'thin'`.|
+|[bottom]|`Border\|string\|boolean`|The border settings for the bottom side. If string, will set border to the given border style. If true, will set border style to `'thin'`.|
+|[diagonal]|`Border\|string\|boolean`|The border settings for the diagonal side. If string, will set border to the given border style. If true, will set border style to `'thin'`.|
+
+### Border
+An object representing an individual border.
+
+|Property|Type|Description|
+| ------------- | ------------- | ----- |
+|style|`string`|Style of the given border.|
+|color|`Color\|string\|number`|Color of the given border. If string, will set an RGB color. If number, will set a theme color.|
+|[direction]|`string`|For diagonal border, the direction of the border(s) from left to right. Allowed values: `'up'`, `'down'`, `'both'`|
+
+### SolidFill
+An object representing a solid fill.
+
+|Property|Type|Description|
+| ------------- | ------------- | ----- |
+|type|`'solid'`||
+|color|`Color\|string\|number`|Color of the fill. If string, will set an RGB color. If number, will set a theme color.|
+
+### PatternFill
+An object representing a pattern fill.
+
+|Property|Type|Description|
+| ------------- | ------------- | ----- |
+|type|`'pattern'`||
+|pattern|`string`|Name of the pattern. Allowed values: `'gray125'`, `'darkGray'`, `'mediumGray'`, `'lightGray'`, `'gray0625'`, `'darkHorizontal'`, `'darkVertical'`, `'darkDown'`, `'darkUp'`, `'darkGrid'`, `'darkTrellis'`, `'lightHorizontal'`, `'lightVertical'`, `'lightDown'`, `'lightUp'`, `'lightGrid'`, `'lightTrellis'`.|
+|foreground|`Color\|string\|number`|Color of the foreground. If string, will set an RGB color. If number, will set a theme color.|
+|background|`Color\|string\|number`|Color of the background. If string, will set an RGB color. If number, will set a theme color.|
+
+### GradientFill
+An object representing a gradient fill.
+
+|Property|Type|Description|
+| ------------- | ------------- | ----- |
+|type|`'gradient'`||
+|[gradientType]|`string`|Type of gradient. Allowed values: `'linear'` (default), `'path'`. With a path gradient, a path is drawn between the top, left, right, and bottom values and a graident is draw from that path to the outside of the cell.|
+|stops|`Array.<{}>`||
+|stops[].position|`number`|The position of the stop from 0 to 1.|
+|stops[].color|`Color\|string\|number`|Color of the stop. If string, will set an RGB color. If number, will set a theme color.|
+|[angle]|`number`|If linear gradient, the angle of clockwise rotation of the gradient.|
+|[left]|`number`|If path gradient, the left position of the path as a percentage from 0 to 1.|
+|[right]|`number`|If path gradient, the right position of the path as a percentage from 0 to 1.|
+|[top]|`number`|If path gradient, the top position of the path as a percentage from 0 to 1.|
+|[bottom]|`number`|If path gradient, the bottom position of the path as a percentage from 0 to 1.|
+
+## API Reference
 ### Classes
 
 <dl>
@@ -1050,6 +938,9 @@
 </dd>
 <dt><a href="#Sheet">Sheet</a></dt>
 <dd><p>A worksheet.</p>
+</dd>
+<dt><a href="#Theme">Theme</a></dt>
+<dd><p>A readonly theme.</p>
 </dd>
 <dt><a href="#Workbook">Workbook</a></dt>
 <dd><p>A workbook.</p>
@@ -2353,10 +2244,10 @@
 <a name="new_RichTexts_new"></a>
 
 #### new RichTexts([cell], [node])
-Creates a new instance of RichTexts. If cell is provided, adding a [RichTextFragment](#RichTextFragment) with
-text contains line separator will trigger [Cell.style](Cell.style)('wrapText', true), which
-will make MS Excel show the new line. i.e. In MS Excel, Tap "alt+Enter" in a cell, the cell
-will set wrap text to true automatically. You need to manually set wrapText=true if cell
+Creates a new instance of RichTexts. If cell is provided, adding a [RichTextFragment](#RichTextFragment) with+text contains line separator will trigger [Cell.style](Cell.style)('wrapText', true), which+will make MS Excel show the new line. i.e. In MS Excel, Tap "alt+Enter" in a cell, the cell+will set wrap text to true automatically. You need to manually set wrapText=true if cell is not provided.
 
 
@@ -3110,7 +3001,7 @@
 <a name="Sheet+pageMargins"></a>
 
 #### sheet.pageMargins(attributeName) ⇒ <code>number</code>
-Get the page margin given a valid attribute name.
+Get the page margin given a valid attribute name. If the value is not yet defined, then it will return the current preset value.
 
 **Kind**: instance method of [<code>Sheet</code>](#Sheet)  
@@ -3136,12 +3027,12 @@
 <a name="Sheet+pageMarginsPreset"></a>
 
 #### sheet.pageMarginsPreset() ⇒ <code>string</code>
-Page margins preset is a set of page margins associated with a name.
-The page margin preset acts as a fallback when not explicitly defined by `Sheet.pageMargins`.
-If a sheet already contains page margins, it attempts to auto-detect, otherwise they are defined as the template preset.
-If no page margins exist, then the preset is undefined and will not be included in the output of `Sheet.toXmls`.
-Available presets include: normal, wide, narrow, template.
-
+Page margins preset is a set of page margins associated with a name.+The page margin preset acts as a fallback when not explicitly defined by `Sheet.pageMargins`.+If a sheet already contains page margins, it attempts to auto-detect, otherwise they are defined as the template preset.+If no page margins exist, then the preset is undefined and will not be included in the output of `Sheet.toXmls`.+Available presets include: normal, wide, narrow, template.+ Get the page margins preset name. The registered name of a predefined set of attributes.
 
 **Kind**: instance method of [<code>Sheet</code>](#Sheet)  
@@ -3235,6 +3126,40 @@
 
 **Kind**: instance method of [<code>Sheet</code>](#Sheet)  
 **Returns**: [<code>Sheet</code>](#Sheet) - The sheet  
+<a name="Theme"></a>
+
+### Theme
+A readonly theme.
+
+**Kind**: global class  
+
+* [Theme](#Theme)
+    * [new Theme(node)](#new_Theme_new)
+    * [.themeColor(index, tint)](#Theme+themeColor) ⇒ <code>string</code>
+
+<a name="new_Theme_new"></a>
+
+#### new Theme(node)
+Creates a new instance of Theme. (Read only)
+
+
+| Param | Type | Description |
+| --- | --- | --- |
+| node | <code>Object</code> | The node. |
+
+<a name="Theme+themeColor"></a>
+
+#### theme.themeColor(index, tint) ⇒ <code>string</code>
+Get the rgb theme color
+
+**Kind**: instance method of [<code>Theme</code>](#Theme)  
+**Returns**: <code>string</code> - color  
+
+| Param | Type | Description |
+| --- | --- | --- |
+| index | <code>number</code> | theme color index |
+| tint | <code>number</code> \| <code>undefined</code> \| <code>null</code> | tint value |
+
 <a name="Workbook"></a>
 
 ### Workbook
@@ -3261,6 +3186,7 @@
     * [.property(properties)](#Workbook+property) ⇒ [<code>Workbook</code>](#Workbook)
     * [.properties()](#Workbook+properties) ⇒ <code>CoreProperties</code>
     * [.toFileAsync(path, [opts])](#Workbook+toFileAsync) ⇒ <code>Promise.&lt;undefined&gt;</code>
+    * [.theme()](#Workbook+theme) ⇒ [<code>Theme</code>](#Theme)
     * [.cloneSheet(from, name, [indexOrBeforeSheet])](#Workbook+cloneSheet) ⇒ [<code>Sheet</code>](#Sheet)
 
 <a name="Workbook+activeSheet"></a>
@@ -3473,11 +3399,18 @@
 | [opts] | <code>Object</code> | Options |
 | [opts.password] | <code>string</code> | The password to encrypt the workbook. |
 
+<a name="Workbook+theme"></a>
+
+#### workbook.theme() ⇒ [<code>Theme</code>](#Theme)
+Get the theme of this workbook.
+
+**Kind**: instance method of [<code>Workbook</code>](#Workbook)  
+**Returns**: [<code>Theme</code>](#Theme) - The theme object.  
 <a name="Workbook+cloneSheet"></a>
 
 #### workbook.cloneSheet(from, name, [indexOrBeforeSheet]) ⇒ [<code>Sheet</code>](#Sheet)
-Add a new sheet to the workbook.
-
+Add a new sheet to the workbook.+ **WARN:** this function has limits:  if you clone a sheet with some images or other things link outside the Sheet object, these things in the cloned sheet will be locked when you open in MS Excel app.
 
 **Kind**: instance method of [<code>Workbook</code>](#Workbook)  
@@ -3591,15 +3524,13 @@
 <a name="_"></a>
 
 ### _
-OOXML uses the CFB file format with Agile Encryption. The details of the encryption are here:
-https://msdn.microsoft.com/en-us/library/dd950165(v=office.12).aspx
-
-Helpful guidance also take from this Github project:
+OOXML uses the CFB file format with Agile Encryption. The details of the encryption are here:+https://msdn.microsoft.com/en-us/library/dd950165(v=office.12).aspx++Helpful guidance also take from this Github project: https://github.com/nolze/ms-offcrypto-tool
 
 **Kind**: global constant  
-<<<<<<< HEAD
-=======
 <a name="PaneOptions"></a>
 
 ### PaneOptions : <code>Object</code>
@@ -3616,5 +3547,4 @@
 | xSplit | <code>number</code> |  | (Horizontal Split Position) Horizontal position of the split, in 1/20th of a point; 0 (zero) if none. If the pane is frozen, this value indicates the number of columns visible in the top pane. |
 | ySplit | <code>number</code> |  | (Vertical Split Position) Vertical position of the split, in 1/20th of a point; 0 (zero) if none. If the pane is frozen, this value indicates the number of rows visible in the left pane. |
 
->>>>>>> 6e386bf0
-
+
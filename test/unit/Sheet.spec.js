"use strict";

const proxyquire = require("proxyquire");

describe("Sheet", () => {
    let Sheet, Range, Row, Cell, Column, Relationships, sheet, idNode, sheetNode, workbook, PageBreaks;

    beforeEach(() => {
        let i = 0;
        workbook = jasmine.createSpyObj("workbook", ["scopedDefinedName", "activeSheet", "sheets", "deleteSheet", "moveSheet"]);
        workbook.scopedDefinedName.and.returnValue("DEFINED NAME");
        workbook.activeSheet.and.returnValue("ACTIVE SHEET");

        Range = jasmine.createSpy("Range");
        Row = jasmine.createSpy("Row");
        Row.prototype.rowNumber = jasmine.createSpy().and.callFake(() => ++i);
        Row.prototype.find = jasmine.createSpy('find');
        Column = jasmine.createSpy("Column");
        Cell = jasmine.createSpy("Cell");
        Cell.prototype.address = jasmine.createSpy("Cell.address").and.returnValue("ADDRESS");
        PageBreaks = jasmine.createSpy("PageBreaks", ["add", "remove", "list"]);

        Relationships = jasmine.createSpy("Relationships");
        Relationships.prototype.findById = jasmine.createSpy("Relationships.findById").and.callFake(id => ({ attributes: { Target: `TARGET:${id}` } }));
        Relationships.prototype.add = jasmine.createSpy("Relationships.add").and.returnValue({ attributes: { Id: "ID" } });

        Sheet = proxyquire("../../lib/Sheet", {
            './Range': Range,
            './Row': Row,
            './Column': Column,
            './Cell': Cell,
            './Relationships': Relationships,
            '@noCallThru': true
        });

        idNode = {
            name: 'sheet',
            attributes: {
                name: 'SHEET NAME',
                sheetId: '1',
                'r:id': 'rId1'
            },
            children: []
        };

        sheetNode = {
            name: 'worksheet',
            attributes: {
                xmlns: 'http://schemas.openxmlformats.org/spreadsheetml/2006/main'
            },
            children: [
                { name: 'sheetFormatPr', attributes: {}, children: [] },
                { name: 'sheetData', attributes: {}, children: [] }
            ]
        };

        sheet = new Sheet(workbook, idNode, sheetNode);
    });

    describe("active", () => {
        it("should return true/false", () => {
            expect(sheet.active()).toBe(false);
            workbook.activeSheet.and.returnValue(sheet);
            expect(sheet.active()).toBe(true);
        });

        it("should set the workbook active sheet", () => {
            expect(sheet.active(true)).toBe(sheet);
            expect(workbook.activeSheet).toHaveBeenCalledWith(sheet);
        });

        it("should throw an error if attempting to deactivate", () => {
            expect(() => sheet.active(false)).toThrow();
        });
    });

    describe("activeCell", () => {
        let cell;
        beforeEach(() => {
            cell = new Cell();
            spyOn(sheet, 'cell').and.returnValue(cell);
        });

        it("should get the default active cell", () => {
            expect(sheet.activeCell()).toBe(cell);
            expect(sheet.cell).toHaveBeenCalledWith("A1");
        });

        it("should get the active cell", () => {
            sheetNode.children.push({
                name: "sheetViews",
                attributes: {},
                children: [{
                    name: "sheetView",
                    attributes: {
                        workbookViewId: 0
                    },
                    children: [{
                        name: "selection",
                        attributes: {
                            activeCell: "B5"
                        }
                    }]
                }]
            });

            expect(sheet.activeCell()).toBe(cell);
            expect(sheet.cell).toHaveBeenCalledWith("B5");
        });

        it("should set the active cell by cell", () => {
            expect(sheet.activeCell(cell)).toBe(sheet);
            expect(sheetNode.children[1]).toEqualJson({
                name: "sheetViews",
                attributes: {},
                children: [{
                    name: "sheetView",
                    attributes: {
                        workbookViewId: 0
                    },
                    children: [{
                        name: "selection",
                        attributes: {
                            activeCell: "ADDRESS",
                            sqref: "ADDRESS"
                        },
                        children: []
                    }]
                }]
            });

            expect(sheet.cell).not.toHaveBeenCalled();
        });

        it("should set the active cell by address", () => {
            expect(sheet.activeCell("C6")).toBe(sheet);
            expect(sheetNode.children[1].children[0].children[0].attributes).toEqualJson({
                activeCell: "ADDRESS",
                sqref: "ADDRESS"
            });

            expect(sheet.cell).toHaveBeenCalledWith("C6");
        });

        it("should set the active cell by row and column", () => {
            expect(sheet.activeCell(5, 4)).toBe(sheet);
            expect(sheetNode.children[1].children[0].children[0].attributes).toEqualJson({
                activeCell: "ADDRESS",
                sqref: "ADDRESS"
            });

            expect(sheet.cell).toHaveBeenCalledWith(5, 4);
        });
    });

    describe("cell", () => {
        let cell;
        beforeEach(() => {
            cell = jasmine.createSpy("cell").and.returnValue("CELL");
            spyOn(sheet, "row").and.returnValue({ cell });
        });

        it("should create a cell from an address", () => {
            expect(sheet.cell("$B6")).toBe("CELL");
            expect(sheet.row).toHaveBeenCalledWith(6);
            expect(cell).toHaveBeenCalledWith(2);
        });

        it("should create a cell from a row/column", () => {
            expect(sheet.cell(5, 7)).toBe("CELL");
            expect(sheet.row).toHaveBeenCalledWith(5);
            expect(cell).toHaveBeenCalledWith(7);
        });
    });

    describe("column", () => {
        it("should get an existing column", () => {
            const column = sheet._columns[3] = {};
            expect(sheet.column(3)).toBe(column);
            expect(sheet.column('C')).toBe(column);
        });

        it("should create a new column", () => {
            const column = sheet.column('E');
            expect(column).toEqual(jasmine.any(Column));
            expect(sheet._columns[5]).toBe(column);
            const colNode = Column.calls.argsFor(0)[1];
            expect(colNode).toEqualJson({
                name: 'col',
                attributes: {
                    min: 5,
                    max: 5
                },
                children: []
            });
            expect(Column).toHaveBeenCalledWith(sheet, colNode);
            expect(sheet._colNodes[5]).toEqualJson(colNode);
        });

        it("should break an existing column", () => {
            const existingColNode = {
                name: "col",
                attributes: {
                    min: 4,
                    max: 7
                },
                children: []
            };

            sheet._colNodes[4] = sheet._colNodes[5] = sheet._colNodes[6] = sheet._colNodes[7] = existingColNode;

            const column = sheet.column('F');
            expect(column).toEqual(jasmine.any(Column));
            expect(sheet._columns[6]).toBe(column);
            const colNode = Column.calls.argsFor(0)[1];
            expect(colNode).toEqualJson({
                name: 'col',
                attributes: {
                    min: 6,
                    max: 6
                },
                children: []
            });
            expect(Column).toHaveBeenCalledWith(sheet, colNode);
            expect(sheet._colNodes).toEqualJson([
                null,
                null,
                null,
                null,
                {
                    name: "col",
                    attributes: {
                        min: 4,
                        max: 5
                    },
                    children: []
                },
                {
                    name: "col",
                    attributes: {
                        min: 4,
                        max: 5
                    },
                    children: []
                },
                colNode,
                {
                    name: "col",
                    attributes: {
                        min: 7,
                        max: 7
                    },
                    children: []
                }
            ]);
        });
    });

    describe("definedName", () => {
        it("should return the defined name", () => {
            expect(sheet.definedName("FOO")).toBe("DEFINED NAME");
            expect(workbook.scopedDefinedName).toHaveBeenCalledWith(sheet, "FOO");
        });

        it("should set the defined name", () => {
            expect(sheet.definedName("NAME", "REF")).toBe(sheet);
            expect(workbook.scopedDefinedName).toHaveBeenCalledWith(sheet, "NAME", "REF");
        });
    });

    describe("delete", () => {
        it("should call the workbook delete method", () => {
            expect(sheet.delete()).toBe(workbook);
            expect(workbook.deleteSheet).toHaveBeenCalledWith(sheet);
        });
    });

    describe("find", () => {
        it("should return the matches", () => {
            sheet.row(1);
            sheet.row(2);
            sheet.row(3);

            Row.prototype.find.and.returnValue(["A", "B"]);
            expect(sheet.find('foo')).toEqual(["A", "B", "A", "B", "A", "B"]);
            expect(Row.prototype.find).toHaveBeenCalledWith(/foo/gim, undefined);

            Row.prototype.find.and.returnValue('C');
            expect(sheet.find('bar', 'baz')).toEqual(['C', 'C', 'C']);
            expect(Row.prototype.find).toHaveBeenCalledWith(/bar/gim, 'baz');
        });
    });

    describe("hidden", () => {
        it("should return the hidden state", () => {
            expect(sheet.hidden()).toBe(false);

            idNode.attributes.state = "hidden";
            expect(sheet.hidden()).toBe(true);

            idNode.attributes.state = "veryHidden";
            expect(sheet.hidden()).toBe('very');
        });

        it("should hide/unhide the sheet", () => {
            workbook.sheets.and.returnValue([
                sheet,
                {
                    hidden: jasmine.createSpy("hidden").and.returnValue(false)
                }
            ]);

            expect(sheet.hidden(true)).toBe(sheet);
            expect(idNode.attributes.state).toBe("hidden");

            expect(sheet.hidden('very')).toBe(sheet);
            expect(idNode.attributes.state).toBe("veryHidden");

            expect(sheet.hidden(false)).toBe(sheet);
            expect(idNode.attributes.state).toBeUndefined();
        });

        it("should hide the sheet and activate a different one", () => {
            const otherSheet = {
                active: jasmine.createSpy("active").and.returnValue(false),
                hidden: jasmine.createSpy("hidden").and.returnValue(false)
            };
            workbook.sheets.and.returnValue([sheet, otherSheet]);

            spyOn(sheet, "active").and.returnValue(true);
            sheet.hidden(true);
            expect(otherSheet.active).toHaveBeenCalledWith(true);
        });

        it("should throw an error if trying to hide the only visible sheet", () => {
            workbook.sheets.and.returnValue([
                sheet,
                {
                    hidden: jasmine.createSpy("hidden").and.returnValue(true)
                }
            ]);

            expect(() => sheet.hidden(true)).toThrow();
        });
    });

    describe("move", () => {
        it("should call the workbook move method", () => {
            expect(sheet.move("BEFORE")).toBe(sheet);
            expect(workbook.moveSheet).toHaveBeenCalledWith(sheet, "BEFORE");
        });
    });

    describe("name", () => {
        it("should return the sheet name", () => {
            expect(sheet.name()).toBe("SHEET NAME");
        });

        it("should set the sheet name", () => {
            expect(sheet.name("a new name")).toBe(sheet);
            expect(sheet.name()).toBe("a new name");
        });
    });

    describe("range", () => {
        beforeEach(() => {
            spyOn(sheet, "cell").and.callFake((a, b) => [a, b]);
        });

        it("should create a range from a range address", () => {
            expect(sheet.range("A2:B3")).toEqual(jasmine.any(Range));
            expect(Range).toHaveBeenCalledWith([2, 1], [3, 2]);
        });

        it("should create a range from two cells or addresses", () => {
            const c1 = {}, c2 = {};
            expect(sheet.range(c1, c2)).toEqual(jasmine.any(Range));
            expect(Range).toHaveBeenCalledWith(c1, c2);

            expect(sheet.range("A1", c2)).toEqual(jasmine.any(Range));
            expect(Range).toHaveBeenCalledWith(['A1', undefined], c2);

            expect(sheet.range(c1, "C3")).toEqual(jasmine.any(Range));
            expect(Range).toHaveBeenCalledWith(c1, ["C3", undefined]);

            expect(sheet.range("A1", "C3")).toEqual(jasmine.any(Range));
            expect(Range).toHaveBeenCalledWith(["A1", undefined], ["C3", undefined]);
        });

        it("should create a range from row numbers and column names and numbers", () => {
            expect(sheet.range(1, 2, 3, 4)).toEqual(jasmine.any(Range));
            expect(Range).toHaveBeenCalledWith([1, 2], [3, 4]);

            expect(sheet.range(1, 'B', 3, 'D')).toEqual(jasmine.any(Range));
            expect(Range).toHaveBeenCalledWith([1, 'B'], [3, 'D']);
        });
    });

    describe("autoFilter", () => {
        beforeEach(() => {
            spyOn(sheet, "cell").and.callFake((a, b) => [a, b]);
        });

        it("should mark a range as the automatic filter", () => {
            const range = sheet.range("A2:B3");

            sheet.autoFilter(range);

            expect(sheet._autoFilter).toBe(range);
        });

        it("should add a XML node", () => {
            const Range = proxyquire("../../lib/Range", {
                '@noCallThru': true
            });
            const startCell = jasmine.createSpyObj("startCell", ["rowNumber", "columnNumber", "columnName"]);
            startCell.columnName.and.returnValue("B");
            startCell.columnNumber.and.returnValue(2);
            startCell.rowNumber.and.returnValue(3);

            const endCell = jasmine.createSpyObj("endCell", ["rowNumber", "columnNumber", "columnName"]);
            endCell.columnName.and.returnValue("C");
            endCell.columnNumber.and.returnValue(3);
            endCell.rowNumber.and.returnValue(3);

            sheet.autoFilter(new Range(startCell, endCell));

            const props = sheet.toXmls().sheet.children.filter(child => child.name === "autoFilter");

            expect(props.length === 1);
            expect(props[0].attributes.ref).toEqual("B3:C3");
        });
    });

    describe("row", () => {
        it("should return an existing row", () => {
            const row = sheet._rows[3] = {};
            expect(sheet.row(3)).toBe(row);
        });

        it("should create a new row", () => {
            const row = sheet.row(5);
            expect(row).toEqual(jasmine.any(Row));
            expect(sheet._rows[5]).toBe(row);
            expect(Row).toHaveBeenCalledWith(sheet, {
                name: 'row',
                attributes: {
                    r: 5
                },
                children: []
            });
        });

        it("should throw an exception on a row number of 0", () => {
            expect(() => sheet.row(0)).toThrowError(RangeError);
        });

        it("should throw an exception on a row number of -1", () => {
            expect(() => sheet.row(-1)).toThrowError(RangeError);
        });
    });

    describe("tabColor", () => {
        it("should get the tab color", () => {
            expect(sheet.tabColor()).toBeUndefined();

            sheet._sheetPrNode.children = [{
                name: "tabColor",
                attributes: {
                    rgb: "RGB"
                }
            }];
            expect(sheet.tabColor()).toEqualJson({
                rgb: "RGB"
            });

            sheet._sheetPrNode.children = [{
                name: "tabColor",
                attributes: {
                    theme: 0
                }
            }];
            expect(sheet.tabColor()).toEqualJson({
                theme: 0
            });

            sheet._sheetPrNode.children = [{
                name: "tabColor",
                attributes: {
                    rgb: "RGB",
                    tint: "TINT"
                }
            }];
            expect(sheet.tabColor()).toEqualJson({
                rgb: "RGB",
                tint: "TINT"
            });

            sheet._sheetPrNode.children = [{
                name: "tabColor",
                attributes: {
                    indexed: 5
                }
            }];
            expect(sheet.tabColor()).toEqualJson({
                rgb: "FFFF00"
            });
        });

        it("should set the tab color", () => {
            expect(sheet.tabColor("ff0000")).toBe(sheet);
            expect(sheet._sheetPrNode.children).toEqualJson([{
                name: "tabColor",
                attributes: {
                    rgb: "FF0000"
                },
                children: []
            }]);

            expect(sheet.tabColor(5)).toBe(sheet);
            expect(sheet._sheetPrNode.children).toEqualJson([{
                name: "tabColor",
                attributes: {
                    theme: 5
                },
                children: []
            }]);

            expect(sheet.tabColor({ rgb: "ff0000", tint: -0.5 })).toBe(sheet);
            expect(sheet._sheetPrNode.children).toEqualJson([{
                name: "tabColor",
                attributes: {
                    rgb: "FF0000",
                    tint: -0.5
                },
                children: []
            }]);

            expect(sheet.tabColor(null)).toBe(sheet);
            expect(sheet._sheetPrNode.children).toEqualJson([]);
        });
    });

    describe("tabSelected", () => {
        let sheetViewNode;

        beforeEach(() => {
            sheetViewNode = { attributes: {} };
            spyOn(sheet, "_getOrCreateSheetViewNode").and.returnValue(sheetViewNode);
        });

        it("should return the tab selected state", () => {
            expect(sheet.tabSelected()).toBe(false);

            sheetViewNode.attributes.tabSelected = 1;
            expect(sheet.tabSelected()).toBe(true);
        });

        it("should select/deselect the sheet tab", () => {
            expect(sheet.tabSelected(true)).toBe(sheet);
            expect(sheetViewNode.attributes.tabSelected).toBe(1);

            expect(sheet.tabSelected(false)).toBe(sheet);
            expect(sheetViewNode.attributes.tabSelected).toBeUndefined();
        });
    });

    describe("usedRange", () => {
        beforeEach(() => {
            spyOn(sheet, "range").and.returnValue("RANGE");
        });

        it("should return undefined", () => {
            sheet._rows = [];
            expect(sheet.usedRange()).toBeUndefined();

            sheet._rows = {
                minUsedColumnNumber: () => -1,
                maxUsedColumnNumber: () => 0
            };
            expect(sheet.usedRange()).toBeUndefined();
        });

        it("should return the used range", () => {
            sheet._rows = [
                undefined,
                undefined,
                undefined,
                {
                    minUsedColumnNumber: () => 3,
                    maxUsedColumnNumber: () => 5
                },
                undefined,
                undefined,
                {
                    minUsedColumnNumber: () => 2,
                    maxUsedColumnNumber: () => 4
                }
            ];

            expect(sheet.usedRange()).toBe("RANGE");
            expect(sheet.range).toHaveBeenCalledWith(3, 2, 6, 5);
        });
    });

    describe("workbook", () => {
        it("should get the workbook", () => {
            expect(sheet.workbook()).toBe(workbook);
        });
    });

    describe("clearCellsUsingSharedFormula", () => {
        it("should clear cells with matching shared formula", () => {
            sheet._rows = [
                undefined,
                {
                    clearCellsUsingSharedFormula: jasmine.createSpy("clearCellsUsingSharedFormula")
                },
                undefined,
                {
                    clearCellsUsingSharedFormula: jasmine.createSpy("clearCellsUsingSharedFormula")
                }
            ];

            sheet.clearCellsUsingSharedFormula(3);
            expect(sheet._rows[1].clearCellsUsingSharedFormula).toHaveBeenCalledWith(3);
            expect(sheet._rows[3].clearCellsUsingSharedFormula).toHaveBeenCalledWith(3);
        });
    });

    describe("existingColumnStyleId", () => {
        it("should return undefined if no existing column", () => {
            expect(sheet.existingColumnStyleId(3)).toBeUndefined();
        });

        it("should return the style ID from the column", () => {
            sheet._colNodes[5] = {
                attributes: {
                    style: "STYLE ID"
                }
            };
            expect(sheet.existingColumnStyleId(5)).toBe("STYLE ID");
        });
    });

    describe("forEachExistingColumnNumber", () => {
        it("should call the callback for each existing column number", () => {
            sheet._colNodes = [null, "NODE1", "NODE2"];
            const callback = jasmine.createSpy("callback");
            sheet.forEachExistingColumnNumber(callback);
            expect(callback.calls.count()).toBe(2);
            expect(callback).toHaveBeenCalledWith(1);
            expect(callback).toHaveBeenCalledWith(2);
        });
    });

    describe("forEachExistingRow", () => {
        it("should call the callback for each existing row", () => {
            sheet._rows = [null, "ROW1", "ROW2"];
            const callback = jasmine.createSpy("callback");
            sheet.forEachExistingRow(callback);
            expect(callback.calls.count()).toBe(2);
            expect(callback).toHaveBeenCalledWith("ROW1", 1);
            expect(callback).toHaveBeenCalledWith("ROW2", 2);
        });
    });

    describe("dataValidation", () => {
        it("should return the dataValidation Object", () => {
            sheet._dataValidations = {
                A1: {
                    name: 'dataValidation',
                    attributes: {
                        type: 'list',
                        sqref: 'A1'
                    },
                    children: [
                        {
                            name: 'formula1',
                            atrributes: {},
                            children: ['test1, test2, test3']
                        }
                    ]
                },
                A2: {
                    name: 'dataValidation',
                    attributes: {
                        type: 'list',
                        sqref: 'A2'
                    },
                    children: [
                        {
                            name: 'formula1',
                            atrributes: {},
                            children: ['test1, test2, test3']
                        }
                    ]
                }
            };

            expect(sheet.dataValidation("A1")).toEqualJson({
                type: 'list',
                formula1: 'test1, test2, test3'
            });

            expect(sheet.dataValidation("A2")).toEqualJson({
                type: 'list',
                formula1: 'test1, test2, test3'
            });

            expect(sheet.dataValidation("A3")).toBe(false);
        });

        it("should add a dataValidations entry", () => {
            expect(sheet._dataValidations).toEqualJson({});
            expect(sheet.dataValidation("A1", "TEST")).toBe(sheet);
            expect(sheet._dataValidations).toEqualJson({
                A1: {
                    name: 'dataValidation',
                    attributes: {
                        type: 'list',
                        allowBlank: false,
                        showInputMessage: false,
                        prompt: '',
                        promptTitle: '',
                        showErrorMessage: false,
                        error: '',
                        errorTitle: '',
                        operator: '',
                        sqref: 'A1'
                    },
                    children: [
                        {
                            name: 'formula1',
                            atrributes: {},
                            children: ['TEST']
                        },
                        {
                            name: 'formula2',
                            atrributes: {},
                            children: ['']
                        }
                    ]
                }
            });
        });

        it("should remove a dataValidation entry", () => {
            sheet._dataValidations = {
                ADDRESS1: {},
                ADDRESS2: {}
            };

            expect(sheet.dataValidation("ADDRESS3", false)).toBe(false);
            expect(sheet._dataValidations).toEqualJson({
                ADDRESS1: {},
                ADDRESS2: {}
            });

            expect(sheet.dataValidation("ADDRESS1", false)).toBe(true);
            expect(sheet._dataValidations).toEqualJson({
                ADDRESS2: {}
            });

            expect(sheet.dataValidation("ADDRESS2", false)).toBe(true);
            expect(sheet._dataValidations).toEqualJson({});
        });
    });

    describe("hyperlink", () => {
        it("should return the hyperlink", () => {
            sheet._hyperlinks = {
                ADDRESS1: { attributes: { 'r:id': "ID1" } },
                ADDRESS2: { attributes: { 'r:id': "ID2" } }
            };

            expect(sheet.hyperlink("ADDRESS1")).toBe("TARGET:ID1");
            expect(sheet.hyperlink("ADDRESS2")).toBe("TARGET:ID2");
            expect(sheet.hyperlink("ADDRESS3")).toBeUndefined();
        });

        it("should add a hyperlink entry", () => {
            expect(sheet._hyperlinks).toEqualJson({});
            expect(sheet.hyperlink("ADDRESS", "HYPERLINK")).toBe(sheet);
            expect(sheet._hyperlinks).toEqualJson({
                ADDRESS: {
                    name: 'hyperlink',
                    attributes: {
                        'r:id': "ID",
                        ref: "ADDRESS"
                    },
                    children: []
                }
            });
        });

        it("should add an internal hyperlink entry", () => {
            const hyperlink = "Sheet1!A1";
            expect(sheet.hyperlink("ADDRESS", hyperlink)).toBe(sheet);
            expect(sheet._hyperlinks.ADDRESS.attributes).toEqualJson({
                ref: "ADDRESS",
                location: hyperlink,
                display: hyperlink
            });
        });

        it("should remove a hyperlink entry", () => {
            sheet._hyperlinks = {
                ADDRESS1: {},
                ADDRESS2: {}
            };

            expect(sheet.hyperlink("ADDRESS3", undefined)).toBe(sheet);
            expect(sheet._hyperlinks).toEqualJson({
                ADDRESS1: {},
                ADDRESS2: {}
            });

            sheet.hyperlink("ADDRESS1", undefined);
            expect(sheet._hyperlinks).toEqualJson({
                ADDRESS2: {}
            });

            sheet.hyperlink("ADDRESS2", undefined);
            expect(sheet._hyperlinks).toEqualJson({});

            // TODO: test that relationship is deleted
        });

        it("should set the hyperlink and the tooltip on the sheet", () => {
            const opts = {
                hyperlink: "HYPERLINK",
                tooltip: "TOOLTIP"
            };
            const hyperlink = "HYPERLINK";
            expect(sheet.hyperlink("ADDRESS", opts)).toBe(sheet);
            expect(sheet._hyperlinks.ADDRESS.attributes).toEqualJson({
                ref: "ADDRESS",
                "r:id": "ID",
                tooltip: "TOOLTIP"
            });
            expect(sheet._relationships.add).toHaveBeenCalledWith("hyperlink", hyperlink, "External");
        });

        it("should add a hyperlink entry using opts.email and opts.emailSubject", () => {
            const opts = {
                email: "USER@SERVER.COM",
                emailSubject: "EMAIL SUBJECT"
            };
            const hyperlink = "mailto:USER@SERVER.COM?subject=EMAIL%20SUBJECT";
            expect(sheet.hyperlink("ADDRESS", opts)).toBe(sheet);
            expect(sheet._hyperlinks.ADDRESS.attributes).toEqualJson({
                ref: "ADDRESS",
                "r:id": "ID"
            });
            expect(sheet._relationships.add).toHaveBeenCalledWith("hyperlink", hyperlink, "External");
        });

        it("should add a hyperlink entry using opts.hyperlink and ignore opts.email and opts.emailSubject", () => {
            const opts = {
                hyperlink: "HYPERLINK",
                email: "USER@SERVER.COM",
                emailSubject: "EMAIL SUBJECT"
            };
            const hyperlink = "HYPERLINK";
            expect(sheet.hyperlink("ADDRESS", opts)).toBe(sheet);
            expect(sheet._hyperlinks.ADDRESS.attributes).toEqualJson({
                ref: "ADDRESS",
                "r:id": "ID"
            });
            expect(sheet._relationships.add).toHaveBeenCalledWith("hyperlink", hyperlink, "External");
        });
    });

    describe("printOptions", () => {
        it("should return the printOptions attribute value", () => {
            sheet._printOptionsNode = {
                name: 'printOptions',
                attributes: {
                    headings: 1,
                    horizontalCentered: 0
                },
                children: []
            };
            expect(sheet.printOptions('headings')).toBe(true);
            expect(sheet.printOptions('horizontalCentered')).toBe(false);
            expect(sheet.printOptions('verticalCentered')).toBe(false);

            delete sheet._printOptionsNode.attributes.headings;
            expect(sheet.printOptions('headings')).toBe(false);
        });

        it("should add or update the printOptions attribute", () => {
            sheet._printOptionsNode = {
                name: 'printOptions',
                attributes: {
                    headings: 1
                },
                children: []
            };

            expect(sheet.printOptions('headings', false)).toBe(sheet);
            expect(sheet._printOptionsNode.attributes.headings).toBeUndefined();

            expect(sheet.printOptions('horizontalCentered', true)).toBe(sheet);
            expect(sheet._printOptionsNode.attributes.horizontalCentered).toBe(1);

            expect(sheet.printOptions('verticalCentered', true)).toBe(sheet);
            expect(sheet._printOptionsNode.attributes.verticalCentered).toBe(1);
        });

        it("should throw an error if attempting to access unsupported attributes", () => {
            sheet._printOptionsNode = {
                name: 'printOptions',
                attributes: {
                    unsupportedAttribute: 'a value of some kind'
                },
                children: []
            };

            const theError = 'Sheet.printOptions: "unsupportedAttribute" is not supported.';
            expect(() => sheet.printOptions('unsupportedAttribute')).toThrowError(Error, theError);
            expect(() => sheet.printOptions('unsupportedAttribute', undefined)).toThrowError(Error, theError);
            expect(() => sheet.printOptions('unsupportedAttribute', true)).toThrowError(Error, theError);

            const theOtherError = 'Sheet.printOptions: "anotherUnsupportedAttribute" is not supported.';
            expect(() => sheet.printOptions('anotherUnsupportedAttribute')).toThrowError(Error, theOtherError);
            expect(() => sheet.printOptions('anotherUnsupportedAttribute', undefined)).toThrowError(Error, theOtherError);
            expect(() => sheet.printOptions('anotherUnsupportedAttribute', true)).toThrowError(Error, theOtherError);
        });

        it("should remove a printOptions attribute", () => {
            sheet._printOptionsNode = {
                name: 'printOptions',
                attributes: {
                    headings: 1,
                    horizontalCentered: 0
                },
                children: []
            };

            expect(sheet.printOptions('verticalCentered', undefined)).toBe(sheet);
            expect(sheet._printOptionsNode.attributes).toEqualJson({
                headings: 1,
                horizontalCentered: 0
            });

            expect(sheet.printOptions('headings', undefined)).toBe(sheet);
            expect(sheet._printOptionsNode.attributes).toEqualJson({
                horizontalCentered: 0
            });

            expect(sheet.printOptions('horizontalCentered', undefined)).toBe(sheet);
            expect(sheet._printOptionsNode.attributes).toEqualJson({});
        });
    });

    describe("printGridLines", () => {
        it("should return the combined gridLines and gridLinesSet state from printOptions", () => {
            sheet._printOptionsNode = {
                name: 'printOptions',
                attributes: {
                    headings: 1,
                    gridLines: 1
                },
                children: []
            };

            expect(sheet.printGridLines()).toBe(false);

            sheet._printOptionsNode.attributes.gridLinesSet = 1;
            expect(sheet.printGridLines()).toBe(true);

            sheet._printOptionsNode.attributes.gridLines = false;
            expect(sheet.printGridLines()).toBe(false);
        });

        it("should add or update the gridLines and gridLinesSet printOptions attributes", () => {
            sheet._printOptionsNode = {
                name: 'printOptions',
                attributes: {
                    headings: 1,
                    gridLines: 1
                },
                children: []
            };

            expect(sheet.printGridLines(true)).toBe(sheet);
            expect(sheet._printOptionsNode.attributes).toEqualJson({
                headings: 1,
                gridLines: 1,
                gridLinesSet: 1
            });

            expect(sheet.printGridLines(undefined)).toBe(sheet);
            expect(sheet._printOptionsNode.attributes).toEqualJson({
                headings: 1
            });
        });
    });

    describe("pageMargins", () => {
        it("should return the pageMargins template preset value when attribute is undefined", () => {
            sheet._pageMarginsPresetName = 'template';
            sheet._pageMarginsPresets = {
                template: {
                    left: 1,
                    right: 2,
                    top: 3,
                    bottom: 4,
                    header: 5,
                    footer: '6'
                }
            };
            sheet._pageMarginsNode = {
                name: 'pageMargins',
                attributes: {
                    left: 123,
                    top: 456
                },
                children: []
            };
            expect(sheet.pageMargins('left')).toBe(123);
            expect(sheet.pageMargins('top')).toBe(456);
            expect(sheet.pageMargins('footer')).toBe(6);
        });

        it("should return the pageMargins attribute value without depending on preset", () => {
            sheet._pageMarginsPresetName = 'PRESET_NAME';
            sheet._pageMarginsNode = {
                name: 'pageMargins',
                attributes: {
                    left: 0.7,
                    footer: '0.3'
                },
                children: []
            };

            expect(sheet.pageMargins('left', '0.3')).toBe(sheet);
            expect(sheet._pageMarginsNode.attributes.left, 1.2);

            expect(sheet.pageMargins('footer', 0.7)).toBe(sheet);
            expect(sheet._pageMarginsNode.attributes.footer, 0.3);

            expect(sheet.pageMargins('header', 1.0)).toBe(sheet);
            expect(sheet._pageMarginsNode.attributes.header, 1.0);
        });

        it("should throw an error if attempting to assign a value with an undefined preset", () => {
            sheet._pageMarginsPresetName = undefined;
            expect(() => sheet.pageMargins('left', 123)).toThrowError(Error, 'Sheet.pageMargins: preset is undefined.');
        });

        it("should throw an error if attempting to assign a value outside of range", () => {
            sheet._pageMarginsPresetName = 'custom';
            sheet._pageMarginsNode = {
                name: 'pageMargins',
                attributes: {
                    left: 0.7,
                    footer: '0.3'
                },
                children: []
            };
            const theError = 'Sheet.pageMargins: value too small - value must be greater than or equal to 0.';
            expect(() => sheet.pageMargins('left', -0.123)).toThrowError(RangeError, theError);
            expect(() => sheet.pageMargins('left', '-0.123')).toThrowError(RangeError, theError);
        });
    });

    describe("pageMarginsPreset", () => {
        it("should return the pageMargins preset value as undefined by default", () => {
            expect(sheet.pageMarginsPreset()).toBeUndefined();
        });

        it("should return only new preset values when reassigned to a new preset", () => {
            sheet.pageMarginsPreset('custom', {
                left: 1,
                right: 2,
                top: 3,
                bottom: 4,
                header: 5,
                footer: 6
            });
            expect(sheet.pageMargins('left', 123)).toBe(sheet);
            expect(sheet.pageMargins('left')).toBe(123);
            expect(sheet.pageMargins('header')).toBe(5);

            expect(sheet.pageMarginsPreset('normal')).toBe(sheet);
            expect(sheet.pageMargins('left')).toBe(0.7);
            expect(sheet.pageMargins('header')).toBe(0.3);
        });

        it("should return original preset values when reassigned back again", () => {
            sheet.pageMarginsPreset('custom', {
                left: 1,
                right: 2,
                top: 3,
                bottom: 4,
                header: 5,
                footer: 6
            });
            expect(sheet.pageMargins('left', 123)).toBe(sheet);
            expect(sheet.pageMargins('left')).toBe(123);

            expect(sheet.pageMarginsPreset('custom')).toBe(sheet);
            expect(sheet.pageMargins('left')).toBe(1);
            expect(sheet.pageMargins('header')).toBe(5);
        });

        it("should throw an error if accessing non-existing presets", () => {
            expect(() => sheet.pageMarginsPreset('NOT_A_PRESET_NAME')).toThrowError(
                Error, 'Sheet.pageMarginsPreset: "NOT_A_PRESET_NAME" is not supported.');
        });

        it("should throw an error if a preset is defined without all necessary attributes", () => {
            expect(() => sheet.pageMarginsPreset('my_preset', { left: 123 })).toThrowError(
                Error, 'Sheet.pageMarginsPreset: Invalid preset attributes for one or key(s)! - "left"');
        });
    });

    describe("incrementMaxSharedFormulaId", () => {
        it("should increment the max shared formula ID", () => {
            sheet._maxSharedFormulaId = 8;
            expect(sheet.incrementMaxSharedFormulaId()).toBe(9);
            expect(sheet.incrementMaxSharedFormulaId()).toBe(10);
            expect(sheet.incrementMaxSharedFormulaId()).toBe(11);
        });
    });

    describe("merged", () => {
        it("should return true/false if the cells are merged or not", () => {
            sheet._mergeCells = {
                ADDRESS1: {},
                ADDRESS2: {}
            };

            expect(sheet.merged("ADDRESS1")).toBe(true);
            expect(sheet.merged("ADDRESS2")).toBe(true);
            expect(sheet.merged("ADDRESS3")).toBe(false);
        });

        it("should add a mergeCell entry", () => {
            expect(sheet._mergeCells).toEqualJson({});
            expect(sheet.merged("ADDRESS", true)).toBe(sheet);
            expect(sheet._mergeCells).toEqualJson({
                ADDRESS: {
                    name: 'mergeCell',
                    attributes: {
                        ref: "ADDRESS"
                    },
                    children: []
                }
            });
        });

        it("should remove the mergeCell entry", () => {
            sheet._mergeCells = {
                ADDRESS1: {},
                ADDRESS2: {}
            };

            expect(sheet.merged("ADDRESS3", false)).toBe(sheet);
            expect(sheet._mergeCells).toEqualJson({
                ADDRESS1: {},
                ADDRESS2: {}
            });

            sheet.merged("ADDRESS1", false);
            expect(sheet._mergeCells).toEqualJson({
                ADDRESS2: {}
            });

            sheet.merged("ADDRESS2", false);
            expect(sheet._mergeCells).toEqualJson({});
        });
    });

    describe("toXmls", () => {
        it("should return the relationships", () => {
            expect(sheet.toXmls().relationships).toBe(sheet._relationships);
        });

        it("should return the ID node", () => {
            expect(sheet.toXmls().id).toBe(idNode);
        });

        it("should add the columns", () => {
            sheet._colsNode = {
                name: "cols",
                attributes: {},
                children: ["foo"]
            };
            sheet._colNodes = [
                null,
                {
                    name: "col",
                    attributes: { min: 1, max: 2, foo: true }
                },
                {
                    name: "col",
                    attributes: { min: 1, max: 2, foo: true }
                },
                {
                    name: "col",
                    attributes: { min: 3, max: 3, foo: true }
                },
                {
                    name: "col",
                    attributes: { min: 4, max: 4 }
                }
            ];

            expect(sheet.toXmls().sheet.children).toEqualJson([
                { name: 'sheetPr', attributes: {}, children: [] },
                { name: 'sheetFormatPr', attributes: {}, children: [] },
                {
                    name: 'cols',
                    attributes: {},
                    children: [
                        {
                            name: "col",
                            attributes: { min: 1, max: 2, foo: true }
                        },
                        {
                            name: "col",
                            attributes: { min: 3, max: 3, foo: true }
                        }
                    ]
                },
                { name: 'sheetData', attributes: {}, children: [] }
            ]);
        });

        describe("printOptions", () => {
            it("it should not add the printOptions if no attribute exists", () => {
                sheet._printOptionsNode = {
                    name: 'printOptions',
                    attributes: {},
                    children: []
                };
                expect(sheet.toXmls().sheet.children).toEqualJson([
                    { name: 'sheetPr', attributes: {}, children: [] },
                    { name: 'sheetFormatPr', attributes: {}, children: [] },
                    { name: 'sheetData', attributes: {}, children: [] }
                ]);
            });

            it("should add the printOptions if an attribute is defined", () => {
                sheet._printOptionsNode = {
                    name: 'printOptions',
                    attributes: {
                        verticalCentered: false
                    },
                    children: []
                };
                expect(sheet.toXmls().sheet.children).toEqualJson([
                    { name: 'sheetPr', attributes: {}, children: [] },
                    { name: 'sheetFormatPr', attributes: {}, children: [] },
                    { name: 'sheetData', attributes: {}, children: [] },
                    {
                        name: 'printOptions',
                        attributes: {
                            verticalCentered: false
                        },
                        children: []
                    }
                ]);
            });

            it("should ignore printOptions without attributes", () => {
                sheet._printOptionsNode = {
                    name: 'printOptions',
                    attributes: {},
                    children: []
                };
                expect(sheet.toXmls().sheet.children).toEqualJson([
                    {
                        name: "sheetPr",
                        attributes: {},
                        children: []
                    },
                    {
                        name: "sheetFormatPr",
                        attributes: {},
                        children: []
                    },
                    {
                        name: "sheetData",
                        attributes: {},
                        children: []
                    }
                ]);
            });
        });

        describe("pageMargins", () => {
            it("it should not add the pageMargins if no attribute exists", () => {
                sheet._pageMarginsNode = {
                    name: 'pageMargins',
                    attributes: {},
                    children: []
                };
                expect(sheet.pageMarginsPreset()).toBeUndefined();
                expect(sheet.toXmls().sheet.children).toEqualJson([
                    { name: 'sheetPr', attributes: {}, children: [] },
                    { name: 'sheetFormatPr', attributes: {}, children: [] },
                    { name: 'sheetData', attributes: {}, children: [] }
                ]);
            });

            it("it should add the pageMargins if at least one margin is set", () => {
                sheet._pageMarginsNode = {
                    name: 'pageMargins',
                    attributes: {},
                    children: []
                };
                expect(sheet.pageMarginsPreset()).toBeUndefined();
                sheet.pageMarginsPreset('normal');
                expect(sheet.pageMargins('left', 123)).toBe(sheet);
                expect(sheet.toXmls().sheet.children).toEqualJson([
                    { name: 'sheetPr', attributes: {}, children: [] },
                    { name: 'sheetFormatPr', attributes: {}, children: [] },
                    { name: 'sheetData', attributes: {}, children: [] },
                    {
                        name: 'pageMargins',
                        attributes: {
                            left: 123,
                            right: 0.7,
                            top: 0.75,
                            bottom: 0.75,
                            header: 0.3,
                            footer: 0.3
                        },
                        children: []
                    }
                ]);
            });

            it("should add the pageMargins if using template preset", () => {
                sheet._pageMarginsPresetName = 'template';
                sheet._pageMarginsPresets = {};
                sheet._pageMarginsNode = {
                    name: 'pageMargins',
                    attributes: {
                        left: 1,
                        right: 2,
                        top: 3,
                        bottom: 4,
                        header: 5,
                        footer: 6
                    },
                    children: []
                };
                expect(sheet.pageMarginsPreset()).toBe('template');
                expect(sheet.toXmls().sheet.children).toEqualJson([
                    { name: 'sheetPr', attributes: {}, children: [] },
                    { name: 'sheetFormatPr', attributes: {}, children: [] },
                    { name: 'sheetData', attributes: {}, children: [] },
                    sheet._pageMarginsNode
                ]);
            });

            it("should add the pageMargins if using normal presets with a custom value", () => {
                sheet._pageMarginsNode = {
                    name: 'pageMargins',
                    attributes: {},
                    children: []
                };
                expect(sheet.pageMarginsPreset()).toBeUndefined();
                expect(sheet.pageMarginsPreset('normal'));
                expect(sheet.pageMargins('top', 999)).toBe(sheet);
                expect(sheet.toXmls().sheet.children).toEqualJson([
                    { name: 'sheetPr', attributes: {}, children: [] },
                    { name: 'sheetFormatPr', attributes: {}, children: [] },
                    { name: 'sheetData', attributes: {}, children: [] },
                    {
                        name: 'pageMargins',
                        attributes: {
                            left: 0.7,
                            right: 0.7,
                            top: 999,
                            bottom: 0.75,
                            header: 0.3,
                            footer: 0.3
                        },
                        children: []
                    }
                ]);
            });

            it("should add the pageMargins if using narrow presets", () => {
                sheet._pageMarginsNode = {
                    name: 'pageMargins',
                    attributes: {},
                    children: []
                };
                expect(sheet.pageMarginsPreset()).toBeUndefined();
                sheet.pageMarginsPreset('wide');
                expect(sheet.toXmls().sheet.children).toEqualJson([
                    { name: 'sheetPr', attributes: {}, children: [] },
                    { name: 'sheetFormatPr', attributes: {}, children: [] },
                    { name: 'sheetData', attributes: {}, children: [] },
                    {
                        name: 'pageMargins',
                        attributes: {
                            left: 1,
                            right: 1,
                            top: 1,
                            bottom: 1,
                            header: 0.5,
                            footer: 0.5
                        },
                        children: []
                    }
                ]);
            });

            it("should add the pageMargins if preset set back to normal presets", () => {
                sheet._pageMarginsNode = {
                    name: 'pageMargins',
                    attributes: {},
                    children: []
                };
                expect(sheet.pageMarginsPreset()).toBeUndefined();
                expect(sheet.pageMarginsPreset('wide'));
                expect(sheet.pageMarginsPreset()).toBe('wide');
                expect(sheet.toXmls().sheet.children).toEqualJson([
                    { name: 'sheetPr', attributes: {}, children: [] },
                    { name: 'sheetFormatPr', attributes: {}, children: [] },
                    { name: 'sheetData', attributes: {}, children: [] },
                    {
                        name: 'pageMargins',
                        attributes: sheet._pageMarginsPresets.wide,
                        children: []
                    }
                ]);
                expect(sheet.pageMarginsPreset('normal'));
                expect(sheet.pageMarginsPreset()).toBe('normal');
                expect(sheet.toXmls().sheet.children).toEqualJson([
                    { name: 'sheetPr', attributes: {}, children: [] },
                    { name: 'sheetFormatPr', attributes: {}, children: [] },
                    { name: 'sheetData', attributes: {}, children: [] },
                    {
                        name: 'pageMargins',
                        attributes: sheet._pageMarginsPresets.normal,
                        children: []
                    }
                ]);
            });

            it("should not add pageMargins if preset is undefined", () => {
                sheet._pageMarginsPresetName = 'template';
                sheet._pageMarginsNode = {
                    name: 'pageMargins',
                    attributes: {
                        left: 1,
                        right: 2,
                        top: 3,
                        bottom: 4,
                        header: 5
                    },
                    children: []
                };
                expect(sheet.pageMarginsPreset()).toBe('template');
                expect(sheet.pageMarginsPreset(undefined)).toBe(sheet);
                expect(sheet.pageMarginsPreset()).toBeUndefined();
                expect(sheet.toXmls().sheet.children).toEqualJson([
                    { name: 'sheetPr', attributes: {}, children: [] },
                    { name: 'sheetFormatPr', attributes: {}, children: [] },
                    { name: 'sheetData', attributes: {}, children: [] }
                ]);
            });

            it("should add new preset with no attributes", () => {
                sheet._pageMarginsPresetName = undefined;
                sheet._pageMarginsNode = {
                    name: 'pageMargins',
                    attributes: {
                        left: 'LEFT',
                        right: 'RIGHT',
                        top: 'TOP',
                        bottom: 'BOTTOM',
                        header: 'HEADER',
                        footer: 'FOOTER'
                    },
                    children: []
                };
                expect(sheet.pageMarginsPreset('test', {
                    left: 6,
                    right: 5,
                    top: 4,
                    bottom: 3,
                    header: 2,
                    footer: 1
                })).toBe(sheet);
                expect(sheet.pageMargins('left')).toBe(6);
                expect(sheet.pageMarginsPreset('normal')).toBe(sheet);
                expect(sheet.pageMargins('left')).toBe(0.7);
                expect(sheet._pageMarginsNode.attributes).toEqual({});
                expect(sheet.toXmls().sheet.children).toEqualJson([
                    { name: 'sheetPr', attributes: {}, children: [] },
                    { name: 'sheetFormatPr', attributes: {}, children: [] },
                    { name: 'sheetData', attributes: {}, children: [] },
                    {
                        name: 'pageMargins',
                        attributes: sheet._pageMarginsPresets.normal,
                        children: []
                    }
                ]);
            });
        });

        it("should add the mergeCells", () => {
            sheet._mergeCells = {
                "A1:B2": "MERGE1",
                "C3:D4": "MERGE2"
            };

            expect(sheet.toXmls().sheet.children).toEqualJson([
                { name: 'sheetPr', attributes: {}, children: [] },
                { name: 'sheetFormatPr', attributes: {}, children: [] },
                { name: 'sheetData', attributes: {}, children: [] },
                {
                    name: 'mergeCells',
                    attributes: {},
                    children: ["MERGE1", "MERGE2"]
                }
            ]);
        });

        it("should add the hyperlinks", () => {
            sheet._hyperlinks = {
                A1: "HYPERLINK1",
                C3: "HYPERLINK2"
            };

            expect(sheet.toXmls().sheet.children).toEqualJson([
                { name: 'sheetPr', attributes: {}, children: [] },
                { name: 'sheetFormatPr', attributes: {}, children: [] },
                { name: 'sheetData', attributes: {}, children: [] },
                {
                    name: 'hyperlinks',
                    attributes: {},
                    children: ["HYPERLINK1", "HYPERLINK2"]
                }
            ]);
        });

        it("should add the hyperlinks and merge cells in the proper order", () => {
            sheet._mergeCells = { "A1:B2": "MERGE1" };
            sheet._dataValidations.A1 = {
                name: "dataValidation",
                attributes: {
                    type: 'list',
                    sqref: 'A1'
                },
                children: ['STUFF']
            };
            sheet._hyperlinks = { A1: "HYPERLINK1" };

            expect(sheet.toXmls().sheet.children).toEqualJson([
                { name: 'sheetPr', attributes: {}, children: [] },
                { name: 'sheetFormatPr', attributes: {}, children: [] },
                { name: 'sheetData', attributes: {}, children: [] },
                {
                    name: 'mergeCells',
                    attributes: {},
                    children: ["MERGE1"]
                },
                {
                    name: 'dataValidations',
                    attributes: {},
                    children: [
                        {
                            name: "dataValidation",
                            attributes: {
                                type: 'list',
                                sqref: 'A1'
                            },
                            children: ['STUFF']
                        }
                    ]
                },
                {
                    name: 'hyperlinks',
                    attributes: {},
                    children: ["HYPERLINK1"]
                }
            ]);
        });
    });

    describe("updateMaxSharedFormulaId", () => {
        it("should update the max ID if greater", () => {
            sheet.updateMaxSharedFormulaId(5);
            expect(sheet._maxSharedFormulaId).toBe(5);

            sheet.updateMaxSharedFormulaId(3);
            expect(sheet._maxSharedFormulaId).toBe(5);

            sheet.updateMaxSharedFormulaId(undefined);
            expect(sheet._maxSharedFormulaId).toBe(5);

            sheet.updateMaxSharedFormulaId(7);
            expect(sheet._maxSharedFormulaId).toBe(7);
        });
    });

    describe("_getOrCreateSheetViewNode", () => {
        it("should get the existing sheet view node", () => {
            const sheetView = { name: "sheetView" };
            sheetNode.children.push({
                name: "sheetViews",
                attributes: {},
                children: [sheetView]
            });

            expect(sheet._getOrCreateSheetViewNode()).toBe(sheetView);
        });

        it("should create a new sheet view node", () => {
            const sheetView = sheet._getOrCreateSheetViewNode();
            expect(sheetView).toEqualJson({
                name: "sheetView",
                attributes: {
                    workbookViewId: 0
                },
                children: []
            });
            expect(sheetNode.children[1]).toEqualJson({
                name: "sheetViews",
                attributes: {},
                children: [sheetView]
            });
        });
    });

    describe("_init", () => {
        it("should create the sheet node", () => {
            sheet._init({}, {});
            expect(sheet._node).toEqual(jasmine.any(Object));
        });

        it("should create the relationships", () => {
            sheet._init({}, {}, {
                attributes: {},
                children: [
                    { name: "sheetData", attributes: {}, children: [] }
                ]
            }, "RELATIONSHIPS");

            expect(sheet._relationships).toEqual(jasmine.any(Relationships));
            expect(Relationships).toHaveBeenCalledWith("RELATIONSHIPS");
        });

        it("should delete the optional dimension node", () => {
            sheet._init({}, {}, {
                attributes: {},
                children: [
                    { name: "dimension", attributes: {}, children: [] },
                    { name: "sheetData", attributes: {}, children: [] }
                ]
            });

            expect(sheet._node.children).toEqualJson([
                { name: "sheetPr", attributes: {}, children: [] },
                { name: "sheetData", attributes: {}, children: [] }
            ]);
        });

        it("should parse the rows", () => {
            sheet._init({}, {}, {
                attributes: {},
                children: [
                    {
                        name: 'sheetData',
                        attributes: {},
                        children: ["ROW1", "ROW2", "ROW3"]
                    }
                ]
            });

            expect(sheet._rows).toEqual([
                undefined,
                jasmine.any(Row),
                jasmine.any(Row),
                jasmine.any(Row)
            ]);
            expect(sheet._sheetDataNode.children).toBe(sheet._rows);

            expect(Row).toHaveBeenCalledWith(sheet, "ROW1");
            expect(Row).toHaveBeenCalledWith(sheet, "ROW2");
            expect(Row).toHaveBeenCalledWith(sheet, "ROW3");
        });

        it("should parse the columns", () => {
            sheet._init({}, {}, {
                attributes: {},
                children: [
                    {
                        name: 'cols',
                        attributes: {},
                        children: [
                            { name: 'col', attributes: { min: 2, max: 3, foo: true } },
                            { name: 'col', attributes: { min: 5, max: 5, bar: true } }
                        ]
                    },
                    { name: "sheetData", attributes: {}, children: [] }
                ]
            });

            expect(sheet._colNodes).toEqualJson([
                undefined,
                undefined,
                { name: 'col', attributes: { min: 2, max: 3, foo: true } },
                { name: 'col', attributes: { min: 2, max: 3, foo: true } },
                undefined,
                { name: 'col', attributes: { min: 5, max: 5, bar: true } }
            ]);
        });

        it("should store the sheetPr node", () => {
            const sheetPrNode = { name: 'sheetPr', attributes: {}, children: [] };
            sheet._init({}, {}, {
                attributes: {},
                children: [
                    sheetPrNode,
                    { name: "sheetData", attributes: {}, children: [] }
                ]
            });

            expect(sheet._sheetPrNode).toBe(sheetPrNode);
        });

        it("should create the sheetPr node", () => {
            sheet._init({}, {}, {
                attributes: {},
                children: [
                    { name: "sheetData", attributes: {}, children: [] }
                ]
            });

            expect(sheet._sheetPrNode).toEqualJson({ name: 'sheetPr', attributes: {}, children: [] });
        });

        it("should parse the merged cells", () => {
            sheet._init({}, {}, {
                attributes: {},
                children: [
                    { name: "sheetData", attributes: {}, children: [] },
                    {
                        name: 'mergeCells',
                        attributes: {},
                        children: [
                            { name: 'mergeCell', attributes: { ref: "A1:B2", foo: true } },
                            { name: 'mergeCell', attributes: { ref: "C3:D4", bar: true } }
                        ]
                    }
                ]
            });

            expect(sheet._mergeCells).toEqualJson({
                "A1:B2": { name: 'mergeCell', attributes: { ref: "A1:B2", foo: true } },
                "C3:D4": { name: 'mergeCell', attributes: { ref: "C3:D4", bar: true } }
            });
        });

        it("should parse the hyperlinks", () => {
            sheet._init({}, {}, {
                attributes: {},
                children: [
                    { name: "sheetData", attributes: {}, children: [] },
                    {
                        name: 'hyperlinks',
                        attributes: {},
                        children: [
                            { name: 'hyperlink', attributes: { ref: "A1", foo: true } },
                            { name: 'hyperlink', attributes: { ref: "C3", bar: true } }
                        ]
                    }
                ]
            });

            expect(sheet._hyperlinks).toEqualJson({
                A1: { name: 'hyperlink', attributes: { ref: "A1", foo: true } },
                C3: { name: 'hyperlink', attributes: { ref: "C3", bar: true } }
            });
        });


        it("should parse the dataValidations", () => {
            sheet._init({}, {}, {
                attributes: {},
                children: [
                    { name: "sheetData", attributes: {}, children: [] },
                    {
                        name: 'dataValidations',
                        children: [
                            {
                                name: "dataValidation",
                                attributes: {
                                    type: 'list',
                                    allowBlank: false,
                                    showInputMessage: false,
                                    prompt: '',
                                    promptTitle: '',
                                    showErrorMessage: false,
                                    error: '',
                                    errorTitle: '',
                                    operator: '',
                                    sqref: 'A1'
                                },
                                children: [
                                    {
                                        name: 'formula1',
                                        atrributes: {},
                                        children: ['test1, test2, test3']
                                    },
                                    {
                                        name: 'formula2',
                                        atrributes: {},
                                        children: ['']
                                    }
                                ]
                            },
                            {
                                name: "dataValidation",
                                attributes: {
                                    type: 'list',
                                    allowBlank: false,
                                    showInputMessage: false,
                                    prompt: '',
                                    promptTitle: '',
                                    showErrorMessage: false,
                                    error: '',
                                    errorTitle: '',
                                    operator: '',
                                    sqref: 'A2'
                                },
                                children: [
                                    {
                                        name: 'formula1',
                                        atrributes: {},
                                        children: ['test1, test2, test3']
                                    },
                                    {
                                        name: 'formula2',
                                        atrributes: {},
                                        children: ['']
                                    }
                                ]
                            }
                        ]
                    }
                ]
            });

            expect(sheet._dataValidations).toEqualJson({
                A1: {
                    name: "dataValidation",
                    attributes: {
                        type: 'list',
                        allowBlank: false,
                        showInputMessage: false,
                        prompt: '',
                        promptTitle: '',
                        showErrorMessage: false,
                        error: '',
                        errorTitle: '',
                        operator: '',
                        sqref: 'A1'
                    },
                    children: [
                        {
                            name: 'formula1',
                            atrributes: {},
                            children: ['test1, test2, test3']
                        },
                        {
                            name: 'formula2',
                            atrributes: {},
                            children: ['']
                        }
                    ]
                },
                A2: {
                    name: "dataValidation",
                    attributes: {
                        type: 'list',
                        allowBlank: false,
                        showInputMessage: false,
                        prompt: '',
                        promptTitle: '',
                        showErrorMessage: false,
                        error: '',
                        errorTitle: '',
                        operator: '',
                        sqref: 'A2'
                    },
                    children: [
                        {
                            name: 'formula1',
                            atrributes: {},
                            children: ['test1, test2, test3']
                        },
                        {
                            name: 'formula2',
                            atrributes: {},
                            children: ['']
                        }
                    ]
                }
            });
        });
    });

<<<<<<< HEAD
    describe('Sheet.panes', () => {
        it('should return undefined if pane node does not exist', () => {
            expect(sheet.panes()).toBe(undefined);
        });

        it('should set freeze panes by xSplit and ySplit', () => {
            sheet.freezePanes(1, 1);
            expect(sheet.panes()).toEqualJson({
                xSplit: 1,
                ySplit: 1,
                topLeftCell: "B2",
                activePane: "bottomRight",
                state: "frozen"
            });
        });

        it('should set freeze panes by topLeftCell', () => {
            sheet.freezePanes('B2');
            expect(sheet.panes()).toEqualJson({
                xSplit: 1,
                ySplit: 1,
                topLeftCell: "B2",
                activePane: "bottomRight",
                state: "frozen"
            });
        });

        it('should set split panes', () => {
            sheet.splitPanes(2000, 1000);
            expect(sheet.panes()).toEqualJson({
                xSplit: 2000,
                ySplit: 1000,
                activePane: "bottomRight",
                state: "split"
            });
        });

        it('should reset panes', () => {
            sheet.splitPanes(2000, 1000);
            sheet.resetPanes();
            expect(sheet.panes()).toBe(undefined);
            expect(sheet._getOrCreateSheetViewNode().children.pane).toBe(undefined);
            sheet.freezePanes(1, 1);
            sheet.resetPanes();
            expect(sheet.panes()).toBe(undefined);
            expect(sheet._getOrCreateSheetViewNode().children.pane).toBe(undefined);
            sheet.freezePanes('B2');
            sheet.resetPanes();
            expect(sheet.panes()).toBe(undefined);
            expect(sheet._getOrCreateSheetViewNode().children.pane).toBe(undefined);
        });

        it('should remove pane attribute', () => {
            sheet.splitPanes(2000, 1000);
            sheet.panes(null);
            expect(sheet.panes()).toBe(undefined);
            expect(sheet._getOrCreateSheetViewNode().children.pane).toBe(undefined);
            sheet.freezePanes(1, 1);
            sheet.panes(null);
            expect(sheet.panes()).toBe(undefined);
            expect(sheet._getOrCreateSheetViewNode().children.pane).toBe(undefined);
            sheet.freezePanes('B2');
            sheet.panes(null);
            expect(sheet.panes()).toBe(undefined);
            expect(sheet._getOrCreateSheetViewNode().children.pane).toBe(undefined);
=======
    describe("pageBreaks", () => {
        it("should return an Object that holds vertical and horizontal page-breaks", () => {
            const pageBreaks = sheet.pageBreaks();
            expect(sheet.verticalPageBreaks()).toEqual(pageBreaks.colBreaks);
            expect(sheet.horizontalPageBreaks()).toEqual(pageBreaks.rowBreaks);
        });
        it("should return vertical page-breaks", () => {
            expect(sheet.verticalPageBreaks().count).toBe(0);
        });
        it("should add a horizontal page-break", () => {
            const pageBreaks = sheet.horizontalPageBreaks();
            expect(pageBreaks.add(1)).toBe(pageBreaks);
            expect(pageBreaks.count).toBe(1);
        });
        it("should return horizontal page-breaks", () => {
            expect(sheet.horizontalPageBreaks().count).toBe(0);
        });
        it("should and then remove a vertical page-break", () => {
            const pageBreaks = sheet.verticalPageBreaks();
            expect(pageBreaks.add(1)).toBe(pageBreaks);
            expect(pageBreaks.count).toBe(1);
            expect(pageBreaks.remove(0)).toBe(pageBreaks);
            expect(pageBreaks.count).toBe(0);
        });
        it("should return list of page-breaks ", () => {
            expect(sheet.verticalPageBreaks().list.length).toBe(0);
            expect(sheet.horizontalPageBreaks().list.length).toBe(0);
>>>>>>> 80d2f5d6
        });
    });
});<|MERGE_RESOLUTION|>--- conflicted
+++ resolved
@@ -1914,7 +1914,36 @@
         });
     });
 
-<<<<<<< HEAD
+    describe("pageBreaks", () => {
+        it("should return an Object that holds vertical and horizontal page-breaks", () => {
+            const pageBreaks = sheet.pageBreaks();
+            expect(sheet.verticalPageBreaks()).toEqual(pageBreaks.colBreaks);
+            expect(sheet.horizontalPageBreaks()).toEqual(pageBreaks.rowBreaks);
+        });
+        it("should return vertical page-breaks", () => {
+            expect(sheet.verticalPageBreaks().count).toBe(0);
+        });
+        it("should add a horizontal page-break", () => {
+            const pageBreaks = sheet.horizontalPageBreaks();
+            expect(pageBreaks.add(1)).toBe(pageBreaks);
+            expect(pageBreaks.count).toBe(1);
+        });
+        it("should return horizontal page-breaks", () => {
+            expect(sheet.horizontalPageBreaks().count).toBe(0);
+        });
+        it("should and then remove a vertical page-break", () => {
+            const pageBreaks = sheet.verticalPageBreaks();
+            expect(pageBreaks.add(1)).toBe(pageBreaks);
+            expect(pageBreaks.count).toBe(1);
+            expect(pageBreaks.remove(0)).toBe(pageBreaks);
+            expect(pageBreaks.count).toBe(0);
+        });
+        it("should return list of page-breaks ", () => {
+            expect(sheet.verticalPageBreaks().list.length).toBe(0);
+            expect(sheet.horizontalPageBreaks().list.length).toBe(0);
+        });
+    });
+
     describe('Sheet.panes', () => {
         it('should return undefined if pane node does not exist', () => {
             expect(sheet.panes()).toBe(undefined);
@@ -1980,35 +2009,6 @@
             sheet.panes(null);
             expect(sheet.panes()).toBe(undefined);
             expect(sheet._getOrCreateSheetViewNode().children.pane).toBe(undefined);
-=======
-    describe("pageBreaks", () => {
-        it("should return an Object that holds vertical and horizontal page-breaks", () => {
-            const pageBreaks = sheet.pageBreaks();
-            expect(sheet.verticalPageBreaks()).toEqual(pageBreaks.colBreaks);
-            expect(sheet.horizontalPageBreaks()).toEqual(pageBreaks.rowBreaks);
-        });
-        it("should return vertical page-breaks", () => {
-            expect(sheet.verticalPageBreaks().count).toBe(0);
-        });
-        it("should add a horizontal page-break", () => {
-            const pageBreaks = sheet.horizontalPageBreaks();
-            expect(pageBreaks.add(1)).toBe(pageBreaks);
-            expect(pageBreaks.count).toBe(1);
-        });
-        it("should return horizontal page-breaks", () => {
-            expect(sheet.horizontalPageBreaks().count).toBe(0);
-        });
-        it("should and then remove a vertical page-break", () => {
-            const pageBreaks = sheet.verticalPageBreaks();
-            expect(pageBreaks.add(1)).toBe(pageBreaks);
-            expect(pageBreaks.count).toBe(1);
-            expect(pageBreaks.remove(0)).toBe(pageBreaks);
-            expect(pageBreaks.count).toBe(0);
-        });
-        it("should return list of page-breaks ", () => {
-            expect(sheet.verticalPageBreaks().list.length).toBe(0);
-            expect(sheet.horizontalPageBreaks().list.length).toBe(0);
->>>>>>> 80d2f5d6
         });
     });
 });
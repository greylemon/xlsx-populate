"use strict";

const _ = require("lodash");
const fs = require("fs");
const JSZip = require('jszip');

const externals = require("./externals");
const regexify = require("./regexify");
const blank = require("./blank")();
const xmlq = require("./xmlq");
const Sheet = require("./Sheet");
const ContentTypes = require("./ContentTypes");
const AppProperties = require("./AppProperties");
const CoreProperties = require("./CoreProperties");
const Relationships = require("./Relationships");
const SharedStrings = require("./SharedStrings");
const StyleSheet = require("./StyleSheet");
const Theme = require("./Theme");
const Encryptor = require("./Encryptor");
const XmlParser = require("./XmlParser");
const XmlBuilder = require("./XmlBuilder");
const ArgHandler = require("./ArgHandler");
const addressConverter = require("./addressConverter");

// Options for adding files to zip. Do not create folders and use a fixed time at epoch.
// The default JSZip behavior uses current time, which causes idential workbooks to be different each time.
const zipFileOpts = {
    date: new Date(0),
    createFolders: false
};

// Initialize the parser and builder.
const xmlParser = new XmlParser();
const xmlBuilder = new XmlBuilder();

// Initialize the encryptor if present (can be excluded in browser build).
const encryptor = typeof Encryptor === "function" && new Encryptor();

// Characters not allowed in sheet names.
const badSheetNameChars = ['\\', '/', '*', '[', ']', ':', '?'];

// Excel limits sheet names to 31 chars.
const maxSheetNameLength = 31;

// Order of the nodes as defined by the spec.
const nodeOrder = [
    "fileVersion", "fileSharing", "workbookPr", "workbookProtection", "bookViews", "sheets", "functionGroups",
    "externalReferences", "definedNames", "calcPr", "oleSize", "customWorkbookViews", "pivotCaches", "smartTagPr",
    "smartTagTypes", "webPublishing", "fileRecoveryPr", "webPublishObjects", "extLst"
];

/**
 * A workbook.
 */
class Workbook {
    /**
     * Create a new blank workbook.
     * @returns {Promise.<Workbook>} The workbook.
     * @ignore
     */
    static fromBlankAsync() {
        return Workbook.fromDataAsync(blank);
    }

    /**
     * Loads a workbook from a data object. (Supports any supported [JSZip data types]{@link https://stuk.github.io/jszip/documentation/api_jszip/load_async.html}.)
     * @param {string|Array.<number>|ArrayBuffer|Uint8Array|Buffer|Blob|Promise.<*>} data - The data to load.
     * @param {{}} [opts] - Options
     * @returns {Promise.<Workbook>} The workbook.
     * @ignore
     */
    static fromDataAsync(data, opts) {
        return new Workbook()._initAsync(data, opts);
    }

    /**
     * Loads a workbook from file.
     * @param {string} path - The path to the workbook.
     * @param {{}} [opts] - Options
     * @returns {Promise.<Workbook>} The workbook.
     * @ignore
     */
    static fromFileAsync(path, opts) {
        if (process.browser) throw new Error("Workbook.fromFileAsync is not supported in the browser");
        return new externals.Promise((resolve, reject) => {
            fs.readFile(path, (err, data) => {
                if (err) return reject(err);
                resolve(data);
            });
        }).then(data => Workbook.fromDataAsync(data, opts));
    }

    /**
     * Get the active sheet in the workbook.
     * @returns {Sheet} The active sheet.
     *//**
     * Set the active sheet in the workbook.
     * @param {Sheet|string|number} sheet - The sheet or name of sheet or index of sheet to activate. The sheet must not be hidden.
     * @returns {Workbook} The workbook.
     */
    activeSheet() {
        return new ArgHandler('Workbook.activeSheet')
            .case(() => {
                return this._activeSheet;
            })
            .case('*', sheet => {
                // Get the sheet from name/index if needed.
                if (!(sheet instanceof Sheet)) sheet = this.sheet(sheet);

                // Check if the sheet is hidden.
                if (sheet.hidden()) throw new Error("You may not activate a hidden sheet.");

                // Deselect all sheets except the active one (mirroring ying Excel behavior).
                _.forEach(this._sheets, current => {
                    current.tabSelected(current === sheet);
                });

                this._activeSheet = sheet;

                return this;
            })
            .handle(arguments);
    }

    /**
     * Add a new sheet to the workbook.
     * @param {string} name - The name of the sheet. Must be unique, less than 31 characters, and may not contain the following characters: \ / * [ ] : ?
     * @param {number|string|Sheet} [indexOrBeforeSheet] The index to move the sheet to or the sheet (or name of sheet) to move this sheet before. Omit this argument to move to the end of the workbook.
     * @returns {Sheet} The new sheet.
     */
    addSheet(name, indexOrBeforeSheet) {
        return this._addSheet(name, indexOrBeforeSheet);
    }
    
    /**
     * Gets a defined name scoped to the workbook.
     * @param {string} name - The defined name.
     * @returns {undefined|string|Cell|Range|Row|Column} What the defined name refers to or undefined if not found. Will return the string formula if not a Row, Column, Cell, or Range.
     *//**
     * Set a defined name scoped to the workbook.
     * @param {string} name - The defined name.
     * @param {string|Cell|Range|Row|Column} refersTo - What the name refers to.
     * @returns {Workbook} The workbook.
     */
    definedName() {
        return new ArgHandler("Workbook.definedName")
            .case('string', name => {
                return this.scopedDefinedName(undefined, name);
            })
            .case(['string', '*'], (name, refersTo) => {
                this.scopedDefinedName(undefined, name, refersTo);
                return this;
            })
            .handle(arguments);
    }

    /**
     * Delete a sheet from the workbook.
     * @param {Sheet|string|number} sheet - The sheet or name of sheet or index of sheet to move.
     * @returns {Workbook} The workbook.
     */
    deleteSheet(sheet) {
        // Get the sheet to move.
        if (!(sheet instanceof Sheet)) {
            sheet = this.sheet(sheet);
            if (!sheet) throw new Error("Invalid move sheet reference.");
        }

        // Make sure we are not deleting the only visible sheet.
        const visibleSheets = _.filter(this._sheets, sheet => !sheet.hidden());
        if (visibleSheets.length === 1 && visibleSheets[0] === sheet) {
            throw new Error("This sheet may not be deleted as a workbook must contain at least one visible sheet.");
        }

        // Remove the sheet.
        let index = this._sheets.indexOf(sheet);
        this._sheets.splice(index, 1);

        // Set the new active sheet.
        if (sheet === this.activeSheet()) {
            if (index >= this._sheets.length) index--;
            this.activeSheet(index);
        }

        return this;
    }

    /**
     * Find the given pattern in the workbook and optionally replace it.
     * @param {string|RegExp} pattern - The pattern to look for. Providing a string will result in a case-insensitive substring search. Use a RegExp for more sophisticated searches.
     * @param {string|function} [replacement] - The text to replace or a String.replace callback function. If pattern is a string, all occurrences of the pattern in each cell will be replaced.
     * @returns {boolean} A flag indicating if the pattern was found.
     */
    find(pattern, replacement) {
        pattern = regexify(pattern);

        let matches = [];
        this._sheets.forEach(sheet => {
            matches = matches.concat(sheet.find(pattern, replacement));
        });

        return matches;
    }

    /**
     * Move a sheet to a new position.
     * @param {Sheet|string|number} sheet - The sheet or name of sheet or index of sheet to move.
     * @param {number|string|Sheet} [indexOrBeforeSheet] The index to move the sheet to or the sheet (or name of sheet) to move this sheet before. Omit this argument to move to the end of the workbook.
     * @returns {Workbook} The workbook.
     */
    moveSheet(sheet, indexOrBeforeSheet) {
        // Get the sheet to move.
        if (!(sheet instanceof Sheet)) {
            sheet = this.sheet(sheet);
            if (!sheet) throw new Error("Invalid move sheet reference.");
        }

        // Get the to/from indexes.
        const from = this._sheets.indexOf(sheet);
        let to;
        if (_.isNil(indexOrBeforeSheet)) {
            to = this._sheets.length - 1;
        } else if (_.isInteger(indexOrBeforeSheet)) {
            to = indexOrBeforeSheet;
        } else {
            if (!(indexOrBeforeSheet instanceof Sheet)) {
                indexOrBeforeSheet = this.sheet(indexOrBeforeSheet);
                if (!indexOrBeforeSheet) throw new Error("Invalid before sheet reference.");
            }

            to = this._sheets.indexOf(indexOrBeforeSheet);
        }

        // Insert the sheet at the appropriate place.
        this._sheets.splice(to, 0, this._sheets.splice(from, 1)[0]);

        return this;
    }

    /**
     * Generates the workbook output.
     * @param {string} [type] - The type of the data to return: base64, binarystring, uint8array, arraybuffer, blob, nodebuffer. Defaults to 'nodebuffer' in Node.js and 'blob' in browsers.
     * @returns {string|Uint8Array|ArrayBuffer|Blob|Buffer} The data.
     *//**
     * Generates the workbook output.
     * @param {{}} [opts] Options
     * @param {string} [opts.type] - The type of the data to return: base64, binarystring, uint8array, arraybuffer, blob, nodebuffer. Defaults to 'nodebuffer' in Node.js and 'blob' in browsers.
     * @param {string} [opts.password] - The password to use to encrypt the workbook.
     * @returns {string|Uint8Array|ArrayBuffer|Blob|Buffer} The data.
     */
    outputAsync(opts) {
        opts = opts || {};
        if (typeof opts === 'string') opts = { type: opts };

        this._setSheetRefs();

        let definedNamesNode = xmlq.findChild(this._node, "definedNames");

        this._sheets.forEach((sheet, i) => {
            if (!sheet._autoFilter) return;

            if (!definedNamesNode) {
                definedNamesNode = {
                    name: "definedNames",
                    attributes: {},
                    children: []
                };

                xmlq.insertInOrder(this._node, definedNamesNode, nodeOrder);
            }

            xmlq.appendChild(definedNamesNode, {
                name: "definedName",
                attributes: {
                    name: "_xlnm._FilterDatabase",
                    localSheetId: i,
                    hidden: "1"
                },
                children: [sheet._autoFilter.address({ includeSheetName: true, anchored: true })]
            });
        });

        this._sheetsNode.children = [];
        this._sheets.forEach((sheet, i) => {
            const sheetPath = `xl/worksheets/sheet${i + 1}.xml`;
            const sheetRelsPath = `xl/worksheets/_rels/sheet${i + 1}.xml.rels`;
            const sheetXmls = sheet.toXmls();
            const relationship = this._relationships.findById(sheetXmls.id.attributes['r:id']);
            relationship.attributes.Target = `worksheets/sheet${i + 1}.xml`;
            this._sheetsNode.children.push(sheetXmls.id);
            this._zip.file(sheetPath, xmlBuilder.build(sheetXmls.sheet), zipFileOpts);

            const relationshipsXml = xmlBuilder.build(sheetXmls.relationships);
            if (relationshipsXml) {
                this._zip.file(sheetRelsPath, relationshipsXml, zipFileOpts);
            } else {
                this._zip.remove(sheetRelsPath);
            }
        });

        // Set the app security to true if a password is set, false if not.
        // this._appProperties.isSecure(!!opts.password);

        // Convert the various components to XML strings and add them to the zip.
        this._zip.file("[Content_Types].xml", xmlBuilder.build(this._contentTypes), zipFileOpts);
        this._zip.file("docProps/app.xml", xmlBuilder.build(this._appProperties), zipFileOpts);
        this._zip.file("docProps/core.xml", xmlBuilder.build(this._coreProperties), zipFileOpts);
        this._zip.file("xl/_rels/workbook.xml.rels", xmlBuilder.build(this._relationships), zipFileOpts);
        this._zip.file("xl/sharedStrings.xml", xmlBuilder.build(this._sharedStrings), zipFileOpts);
        this._zip.file("xl/styles.xml", xmlBuilder.build(this._styleSheet), zipFileOpts);
        this._zip.file("xl/workbook.xml", xmlBuilder.build(this._node), zipFileOpts);

        // Generate the zip.
        return this._zip.generateAsync({
            type: "nodebuffer",
            compression: "DEFLATE"
        }).then(output => {
            // If a password is set, encrypt the workbook.
            if (opts.password) output = encryptor.encrypt(output, opts.password);

            // Convert and return
            return this._convertBufferToOutput(output, opts.type);
        });
    }

    /**
     * Gets the sheet with the provided name or index (0-based).
     * @param {string|number} sheetNameOrIndex - The sheet name or index.
     * @returns {Sheet|undefined} The sheet or undefined if not found.
     */
    sheet(sheetNameOrIndex) {
        if (_.isInteger(sheetNameOrIndex)) return this._sheets[sheetNameOrIndex];
        return _.find(this._sheets, sheet => sheet.name() === sheetNameOrIndex);
    }

    /**
     * Get an array of all the sheets in the workbook.
     * @returns {Array.<Sheet>} The sheets.
     */
    sheets() {
        return this._sheets.slice();
    }

    /**
     * Gets an individual property.
     * @param {string} name - The name of the property.
     * @returns {*} The property.
     *//**
     * Gets multiple properties.
     * @param {Array.<string>} names - The names of the properties.
     * @returns {object.<string, *>} Object whose keys are the property names and values are the properties.
     *//**
     * Sets an individual property.
     * @param {string} name - The name of the property.
     * @param {*} value - The value to set.
     * @returns {Workbook} The workbook.
     *//**
     * Sets multiple properties.
     * @param {object.<string, *>} properties - Object whose keys are the property names and values are the values to set.
     * @returns {Workbook} The workbook.
     */
    property() {
        return new ArgHandler("Workbook.property")
            .case('string', name => {
                // Get single value
                return this._coreProperties.get(name);
            })
            .case('array', names => {
                // Get list of values
                const values = {};
                names.forEach(name => {
                    values[name] = this._coreProperties.get(name);
                });

                return values;
            })
            .case(['string', '*'], (name, value) => {
                // Set a single value for all cells to a single value
                this._coreProperties.set(name, value);
                return this;
            })
            .case('object', nameValues => {
                // Object of key value pairs to set
                for (const name in nameValues) {
                    if (!nameValues.hasOwnProperty(name)) continue;
                    const value = nameValues[name];
                    this._coreProperties.set(name, value);
                }

                return this;
            })
            .handle(arguments);
    }

    /**
     * Get access to core properties object
     * @returns {CoreProperties} The core properties.
     */
    properties() {
        return this._coreProperties;
    }

    /**
     * Write the workbook to file. (Not supported in browsers.)
     * @param {string} path - The path of the file to write.
     * @param {{}} [opts] - Options
     * @param {string} [opts.password] - The password to encrypt the workbook.
     * @returns {Promise.<undefined>} A promise.
     */
    toFileAsync(path, opts) {
        if (process.browser) throw new Error("Workbook.toFileAsync is not supported in the browser.");
        return this.outputAsync(opts)
            .then(data => new externals.Promise((resolve, reject) => {
                fs.writeFile(path, data, err => {
                    if (err) return reject(err);
                    resolve();
                });
            }));
    }

    /**
     * Gets a scoped defined name.
     * @param {Sheet} sheetScope - The sheet the name is scoped to. Use undefined for workbook scope.
     * @param {string} name - The defined name.
     * @returns {undefined|Cell|Range|Row|Column} What the defined name refers to.
     * @ignore
     *//**
     * Sets a scoped defined name.
     * @param {Sheet} sheetScope - The sheet the name is scoped to. Use undefined for workbook scope.
     * @param {string} name - The defined name.
     * @param {undefined|Cell|Range|Row|Column} refersTo - What the defined name refers to.
     * @returns {Workbook} The workbook.
     * @ignore
     */
    scopedDefinedName(sheetScope, name, refersTo) {
        let definedNamesNode = xmlq.findChild(this._node, "definedNames");
        let definedNameNode = definedNamesNode && _.find(definedNamesNode.children, node => node.attributes.name === name && node.localSheet === sheetScope);

        return new ArgHandler('Workbook.scopedDefinedName')
            .case(['*', 'string'], () => {
                // Get the address from the definedNames node.
                const refersTo = definedNameNode && definedNameNode.children[0];
                if (!refersTo) return undefined;

                // Try to parse the address.
                const ref = addressConverter.fromAddress(refersTo);
                if (!ref) return refersTo;

                // Load the appropriate selection type.
                const sheet = this.sheet(ref.sheetName);
                if (ref.type === 'cell') return sheet.cell(ref.rowNumber, ref.columnNumber);
                if (ref.type === 'range') return sheet.range(ref.startRowNumber, ref.startColumnNumber, ref.endRowNumber, ref.endColumnNumber);
                if (ref.type === 'row') return sheet.row(ref.rowNumber);
                if (ref.type === 'column') return sheet.column(ref.columnNumber);
                return refersTo;
            })
            .case(['*', 'string', 'nil'], () => {
                if (definedNameNode) xmlq.removeChild(definedNamesNode, definedNameNode);
                if (definedNamesNode && !definedNamesNode.children.length) xmlq.removeChild(this._node, definedNamesNode);
                return this;
            })
            .case(['*', 'string', '*'], () => {
                if (typeof refersTo !== 'string') {
                    refersTo = refersTo.address({
                        includeSheetName: true,
                        anchored: true
                    });
                }

                if (!definedNamesNode) {
                    definedNamesNode = {
                        name: "definedNames",
                        attributes: {},
                        children: []
                    };

                    xmlq.insertInOrder(this._node, definedNamesNode, nodeOrder);
                }

                if (!definedNameNode) {
                    definedNameNode = {
                        name: "definedName",
                        attributes: { name },
                        children: [refersTo]
                    };

                    if (sheetScope) definedNameNode.localSheet = sheetScope;

                    xmlq.appendChild(definedNamesNode, definedNameNode);
                }

                definedNameNode.children = [refersTo];

                return this;
            })
            .handle(arguments);
    }

    /**
     * Get the shared strings table.
     * @returns {SharedStrings} The shared strings table.
     * @ignore
     */
    sharedStrings() {
        return this._sharedStrings;
    }

    /**
     * Get the style sheet.
     * @returns {StyleSheet} The style sheet.
     * @ignore
     */
    styleSheet() {
        return this._styleSheet;
    }

    /**
<<<<<<< HEAD
     * Get the theme of this workbook.
     * @return {Theme} The theme object.
     */
    theme() {
        return this._theme;
=======
     * Add a new sheet to the workbook.
     * 
     * **WARN:** this function has limits:  if you clone a sheet with some images or other things link outside the Sheet object, these things in the cloned sheet will be locked when you open in MS Excel app.
     * @param {Sheet} from - The sheet to be cloned.
     * @param {string} name - The name of the new sheet. Must be unique, less than 31 characters, and may not contain the following characters: \ / * [ ] : ?
     * @param {number|string|Sheet} [indexOrBeforeSheet] The index to move the sheet to or the sheet (or name of sheet) to move this sheet before. Omit this argument to move to the end of the workbook.
     * @returns {Sheet} The new sheet.
     */
    cloneSheet(from, name, indexOrBeforeSheet) {
        if (!from || !(from instanceof Sheet)) throw new Error("Invalid clone from.");

        return this._addSheet(name, indexOrBeforeSheet, () => {
            const cloneXml = node => {
                // If the node has a toXml method, call it.
                if (node && _.isFunction(node.toXml)) node = node.toXml();
        
                if (typeof node === 'object') {
                    if (node.name) {
                        const result = {
                            name: node.name,
                            attributes: {},
                            children: []
                        };
                        
                        _.forOwn(node.attributes, (value, name) => {
                            result.attributes[name] = value;
                        }); 
                    
                        let chld;
                        if (node.children) { 
                            node.children.forEach(child => {
                                chld = cloneXml(child);
                                if (child !== null) {
                                    result.children.push(chld);
                                }
                            });
                        }
                        return result;
                    }
                } else if (node !== null) {
                    return node;
                } 
                return null;
            };

            // clone SheetNode & relationshipNode from source
            const fromXml = from.toXmls();
            const sheetNode = cloneXml(fromXml.sheet);
            const relationshipNode = cloneXml(fromXml.relationships);
            return { sheetNode, relationshipNode };
        });
    }

    /**
     * Add a new sheet to the workbook.
     * @param {string} name - The name of the sheet. Must be unique, less than 31 characters, and may not contain the following characters: \ / * [ ] : ?
     * @param {number|string|Sheet} [indexOrBeforeSheet] The index to move the sheet to or the sheet (or name of sheet) to move this sheet before. Omit this argument to move to the end of the workbook.
     * @param {callback} [getTemplateNodes] optional callback function for template nodes
     * @returns {Sheet} The new sheet.
     * @private
     */
    _addSheet(name, indexOrBeforeSheet, getTemplateNodes) {
        // Validate the sheet name.
        if (!name || typeof name !== "string") throw new Error("Invalid sheet name.");
        if (_.some(badSheetNameChars, char => name.indexOf(char) >= 0)) throw new Error(`Sheet name may not contain any of the following characters: ${badSheetNameChars.join(" ")}`);
        if (name.length > maxSheetNameLength) throw new Error(`Sheet name may not be greater than ${maxSheetNameLength} characters.`);
        if (this.sheet(name)) throw new Error(`Sheet with name "${name}" already exists.`);

        // Get the destination index of new sheet.
        let index;
        if (_.isNil(indexOrBeforeSheet)) {
            index = this._sheets.length;
        } else if (_.isInteger(indexOrBeforeSheet)) {
            index = indexOrBeforeSheet;
        } else {
            if (!(indexOrBeforeSheet instanceof Sheet)) {
                indexOrBeforeSheet = this.sheet(indexOrBeforeSheet);
                if (!indexOrBeforeSheet) throw new Error("Invalid before sheet reference.");
            }

            index = this._sheets.indexOf(indexOrBeforeSheet);
        }

        // Add a new relationship for the new sheet and create the new sheet ID node.
        const relationship = this._relationships.add("worksheet"); // Leave target blank as it will be filled later.
        const sheetIdNode = {
            name: "sheet",
            attributes: {
                name,
                sheetId: ++this._maxSheetId,
                'r:id': relationship.attributes.Id
            },
            children: []
        };

        // Create the new sheet.
        let sheet;
        if (getTemplateNodes) {
            const { sheetNode, relationshipNode } = getTemplateNodes();
            sheet = new Sheet(this, sheetIdNode, sheetNode, relationshipNode);
        } else {
            sheet = new Sheet(this, sheetIdNode);
        }

        // Insert the sheet at the appropriate index.
        this._sheets.splice(index, 0, sheet);

        return sheet;
>>>>>>> 6e386bf0
    }

    /**
     * Initialize the workbook. (This is separated from the constructor to ease testing.)
     * @param {string|ArrayBuffer|Uint8Array|Buffer|Blob} data - The data to load.
     * @param {{}} [opts] - Options
     * @param {boolean} [opts.base64=false] - No used unless input is a string. True if the input string is base64 encoded, false for binary.
     * @returns {Promise.<Workbook>} The workbook.
     * @private
     */
    _initAsync(data, opts) {
        opts = opts || {};

        this._maxSheetId = 0;
        this._sheets = [];

        return externals.Promise.resolve()
            .then(() => {
                // Make sure the input is a Buffer
                return this._convertInputToBufferAsync(data, opts.base64)
                    .then(buffer => {
                        data = buffer;
                    });
            })
            .then(() => {
                if (!opts.password) return;
                return encryptor.decryptAsync(data, opts.password)
                    .then(decrypted => {
                        data = decrypted;
                    });
            })
            .then(() => JSZip.loadAsync(data))
            .then(zip => {
                this._zip = zip;
                return this._parseNodesAsync([
                    "[Content_Types].xml",
                    "docProps/app.xml",
                    "docProps/core.xml",
                    "xl/_rels/workbook.xml.rels",
                    "xl/sharedStrings.xml",
                    "xl/styles.xml",
                    "xl/workbook.xml",
                    "xl/theme/theme1.xml"
                ]);
            })
            .then(nodes => {
                const contentTypesNode = nodes[0];
                const appPropertiesNode = nodes[1];
                const corePropertiesNode = nodes[2];
                const relationshipsNode = nodes[3];
                const sharedStringsNode = nodes[4];
                const styleSheetNode = nodes[5];
                const workbookNode = nodes[6];
                const themeNode = nodes[7];

                // Load the various components.
                this._contentTypes = new ContentTypes(contentTypesNode);
                this._appProperties = new AppProperties(appPropertiesNode);
                this._coreProperties = new CoreProperties(corePropertiesNode);
                this._relationships = new Relationships(relationshipsNode);
                this._sharedStrings = new SharedStrings(sharedStringsNode);
                this._styleSheet = new StyleSheet(styleSheetNode);
                this._theme = new Theme(themeNode);
                this._node = workbookNode;

                // Add the shared strings relationship if it doesn't exist.
                if (!this._relationships.findByType("sharedStrings")) {
                    this._relationships.add("sharedStrings", "sharedStrings.xml");
                }

                // Add the shared string content type if it doesn't exist.
                if (!this._contentTypes.findByPartName("/xl/sharedStrings.xml")) {
                    this._contentTypes.add("/xl/sharedStrings.xml", "application/vnd.openxmlformats-officedocument.spreadsheetml.sharedStrings+xml");
                }

                // Kill the calc chain. It's not required and the workbook will corrupt unless we keep it up to date.
                this._zip.remove("xl/calcChain.xml");

                // Load each sheet.
                this._sheetsNode = xmlq.findChild(this._node, "sheets");
                return externals.Promise.all(_.map(this._sheetsNode.children, (sheetIdNode, i) => {
                    if (sheetIdNode.attributes.sheetId > this._maxSheetId) this._maxSheetId = sheetIdNode.attributes.sheetId;

                    return this._parseNodesAsync([`xl/worksheets/sheet${i + 1}.xml`, `xl/worksheets/_rels/sheet${i + 1}.xml.rels`])
                        .then(nodes => {
                            const sheetNode = nodes[0];
                            const sheetRelationshipsNode = nodes[1];

                            // Insert at position i as the promises will resolve at different times.
                            this._sheets[i] = new Sheet(this, sheetIdNode, sheetNode, sheetRelationshipsNode);
                        });
                }));
            })
            .then(() => this._parseSheetRefs())
            .then(() => this);
    }

    /**
     * Parse files out of zip into XML node objects.
     * @param {Array.<string>} names - The file names to parse.
     * @returns {Promise.<Array.<{}>>} An array of the parsed objects.
     * @private
     */
    _parseNodesAsync(names) {
        return externals.Promise.all(_.map(names, name => this._zip.file(name)))
            .then(files => externals.Promise.all(_.map(files, file => file && file.async("string"))))
            .then(texts => externals.Promise.all(_.map(texts, text => text && xmlParser.parseAsync(text))));
    }

    /**
     * Parse the sheet references out so we can reorder freely.
     * @returns {undefined}
     * @private
     */
    _parseSheetRefs() {
        // Parse the active sheet.
        const bookViewsNode = xmlq.findChild(this._node, "bookViews");
        const workbookViewNode = bookViewsNode && xmlq.findChild(bookViewsNode, "workbookView");
        const activeTabId = workbookViewNode && workbookViewNode.attributes.activeTab || 0;
        this._activeSheet = this._sheets[activeTabId];

        // Set the location sheet on the defined name nodes. The defined name should point to the index of the sheet
        // but reordering sheets messes this up. So store it on the node and we'll update the index on XML build.
        const definedNamesNode = xmlq.findChild(this._node, "definedNames");
        if (definedNamesNode) {
            _.forEach(definedNamesNode.children, definedNameNode => {
                if (definedNameNode.attributes.hasOwnProperty("localSheetId")) {
                    definedNameNode.localSheet = this._sheets[definedNameNode.attributes.localSheetId];
                }
            });
        }
    }

    /**
     * Set the proper sheet references in the XML.
     * @returns {undefined}
     * @private
     */
    _setSheetRefs() {
        // Set the active sheet.
        let bookViewsNode = xmlq.findChild(this._node, "bookViews");
        if (!bookViewsNode) {
            bookViewsNode = { name: 'bookViews', attributes: {}, children: [] };
            xmlq.insertInOrder(this._node, bookViewsNode, nodeOrder);
        }

        let workbookViewNode = xmlq.findChild(bookViewsNode, "workbookView");
        if (!workbookViewNode) {
            workbookViewNode = { name: 'workbookView', attributes: {}, children: [] };
            xmlq.appendChild(bookViewsNode, workbookViewNode);
        }

        workbookViewNode.attributes.activeTab = this._sheets.indexOf(this._activeSheet);

        // Set the defined names local sheet indexes.
        const definedNamesNode = xmlq.findChild(this._node, "definedNames");
        if (definedNamesNode) {
            _.forEach(definedNamesNode.children, definedNameNode => {
                if (definedNameNode.localSheet) {
                    definedNameNode.attributes.localSheetId = this._sheets.indexOf(definedNameNode.localSheet);
                }
            });
        }
    }

    /**
     * Convert buffer to desired output format
     * @param {Buffer} buffer - The buffer
     * @param {string} type - The type to convert to: buffer/nodebuffer, blob, base64, binarystring, uint8array, arraybuffer
     * @returns {Buffer|Blob|string|Uint8Array|ArrayBuffer} The output
     * @private
     */
    _convertBufferToOutput(buffer, type) {
        if (!type) type = process.browser ? "blob" : "nodebuffer";

        if (type === "buffer" || type === "nodebuffer") return buffer;
        if (process.browser && type === "blob") return new Blob([buffer], { type: Workbook.MIME_TYPE });
        if (type === "base64") return buffer.toString("base64");
        if (type === "binarystring") return buffer.toString("utf8");
        if (type === "uint8array") return new Uint8Array(buffer);
        if (type === "arraybuffer") return new Uint8Array(buffer).buffer;

        throw new Error(`Output type '${type}' not supported.`);
    }

    /**
     * Convert input to buffer
     * @param {Buffer|Blob|string|Uint8Array|ArrayBuffer} input - The input
     * @param {boolean} [base64=false] - Only applies if input is a string. If true, the string is base64 encoded, false for binary
     * @returns {Promise.<Buffer>} The buffer.
     * @private
     */
    _convertInputToBufferAsync(input, base64) {
        return externals.Promise.resolve()
            .then(() => {
                if (Buffer.isBuffer(input)) return input;

                if (process.browser && input instanceof Blob) {
                    return new externals.Promise(resolve => {
                        const fileReader = new FileReader();
                        fileReader.onload = event => {
                            resolve(Buffer.from(event.target.result));
                        };
                        fileReader.readAsArrayBuffer(input);
                    });
                }

                if (typeof input === "string" && base64) return Buffer.from(input, "base64");
                if (typeof input === "string" && !base64) return Buffer.from(input, "utf8");
                if (input instanceof Uint8Array || input instanceof ArrayBuffer) return Buffer.from(input);

                throw new Error(`Input type unknown.`);
            });
    }
}

/**
 * The XLSX mime type.
 * @type {string}
 * @ignore
 */
Workbook.MIME_TYPE = "application/vnd.openxmlformats-officedocument.spreadsheetml.sheet";

module.exports = Workbook;

/*
xl/workbook.xml

<?xml version="1.0" encoding="UTF-8" standalone="yes"?>
<workbook xmlns="http://schemas.openxmlformats.org/spreadsheetml/2006/main" xmlns:r="http://schemas.openxmlformats.org/officeDocument/2006/relationships" xmlns:mc="http://schemas.openxmlformats.org/markup-compatibility/2006" mc:Ignorable="x15" xmlns:x15="http://schemas.microsoft.com/office/spreadsheetml/2010/11/main">
	<fileVersion appName="xl" lastEdited="7" lowestEdited="7" rupBuild="16925"/>
	<workbookPr defaultThemeVersion="164011"/>
	<mc:AlternateContent xmlns:mc="http://schemas.openxmlformats.org/markup-compatibility/2006">
		<mc:Choice Requires="x15">
			<x15ac:absPath url="\path\to\file" xmlns:x15ac="http://schemas.microsoft.com/office/spreadsheetml/2010/11/ac"/>
		</mc:Choice>
	</mc:AlternateContent>
	<bookViews>
		<workbookView xWindow="3720" yWindow="0" windowWidth="27870" windowHeight="12795"/>
	</bookViews>
	<sheets>
		<sheet name="Sheet1" sheetId="1" r:id="rId1"/>
	</sheets>
	<calcPr calcId="171027"/>
	<extLst>
		<ext uri="{140A7094-0E35-4892-8432-C4D2E57EDEB5}" xmlns:x15="http://schemas.microsoft.com/office/spreadsheetml/2010/11/main">
			<x15:workbookPr chartTrackingRefBase="1"/>
		</ext>
	</extLst>
</workbook>
// */<|MERGE_RESOLUTION|>--- conflicted
+++ resolved
@@ -131,7 +131,7 @@
     addSheet(name, indexOrBeforeSheet) {
         return this._addSheet(name, indexOrBeforeSheet);
     }
-    
+
     /**
      * Gets a defined name scoped to the workbook.
      * @param {string} name - The defined name.
@@ -515,15 +515,16 @@
     }
 
     /**
-<<<<<<< HEAD
      * Get the theme of this workbook.
      * @return {Theme} The theme object.
      */
     theme() {
         return this._theme;
-=======
+    }
+
+    /**
      * Add a new sheet to the workbook.
-     * 
+     *
      * **WARN:** this function has limits:  if you clone a sheet with some images or other things link outside the Sheet object, these things in the cloned sheet will be locked when you open in MS Excel app.
      * @param {Sheet} from - The sheet to be cloned.
      * @param {string} name - The name of the new sheet. Must be unique, less than 31 characters, and may not contain the following characters: \ / * [ ] : ?
@@ -537,7 +538,7 @@
             const cloneXml = node => {
                 // If the node has a toXml method, call it.
                 if (node && _.isFunction(node.toXml)) node = node.toXml();
-        
+
                 if (typeof node === 'object') {
                     if (node.name) {
                         const result = {
@@ -545,13 +546,13 @@
                             attributes: {},
                             children: []
                         };
-                        
+
                         _.forOwn(node.attributes, (value, name) => {
                             result.attributes[name] = value;
-                        }); 
-                    
+                        });
+
                         let chld;
-                        if (node.children) { 
+                        if (node.children) {
                             node.children.forEach(child => {
                                 chld = cloneXml(child);
                                 if (child !== null) {
@@ -563,7 +564,7 @@
                     }
                 } else if (node !== null) {
                     return node;
-                } 
+                }
                 return null;
             };
 
@@ -630,7 +631,6 @@
         this._sheets.splice(index, 0, sheet);
 
         return sheet;
->>>>>>> 6e386bf0
     }
 
     /**

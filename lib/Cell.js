--- conflicted
+++ resolved
@@ -430,16 +430,12 @@
             })
             .case('*', value => {
                 this.clear();
-<<<<<<< HEAD
                 this._modified = true;
-                this._value = value;
-=======
                 if (value instanceof RichText) {
                     this._value = value.copy(this);
                 } else {
                     this._value = value;
                 }
->>>>>>> 40068aca
                 return this;
             })
             .handle(arguments);

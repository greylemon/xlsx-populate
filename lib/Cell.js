--- conflicted
+++ resolved
@@ -489,6 +489,7 @@
                 type = "s";
                 text = this.workbook().sharedStrings().getIndexForString(this._value.toXml());
             }
+
             if (type) node.attributes.t = type;
             const vNode = { name: 'v', children: [text] };
             node.children.push(vNode);
@@ -569,21 +570,17 @@
         const type = node.attributes.t;
         if (type === "s") {
             // String value.
-<<<<<<< HEAD
-            const sharedIndex = xmlq.findChild(node, 'v').children[0];
-            this._value = this.workbook().sharedStrings().getStringByIndex(sharedIndex);
-
-            // rich text
-            if (_.isArray(this._value)) {
-                this._value = new RichTexts(this, this._value);
-=======
             const vNode = xmlq.findChild(node, 'v');
             if (vNode) {
                 const sharedIndex = vNode.children[0];
                 this._value = this.workbook().sharedStrings().getStringByIndex(sharedIndex);
+
+                // rich text
+                if (_.isArray(this._value)) {
+                    this._value = new RichTexts(this, this._value);
+                }
             } else {
                 this._value = '';
->>>>>>> cc2bc39d
             }
         } else if (type === "str") {
             // Simple string value.

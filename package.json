--- conflicted
+++ resolved
@@ -34,12 +34,8 @@
   ],
   "license": "MIT",
   "dependencies": {
-<<<<<<< HEAD
-    "cfb": "^1.0.7",
     "fast-formula-parser": "git+https://github.com/LesterLyu/fast-formula-parser.git",
-=======
     "cfb": "^1.1.0",
->>>>>>> 40068aca
     "jszip": "^3.1.5",
     "lodash": "^4.17.11",
     "sax": "^1.2.4"

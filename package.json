{
  "name": "xlsx-populate",
  "version": "1.19.1",
  "description": "Excel XLSX parser/generator written in JavaScript with Node.js and browser support, jQuery/d3-style method chaining, and a focus on keeping existing workbook features and styles in tact.",
  "keywords": [
    "excel",
    "workbook",
    "xlsx",
    "parse",
    "generate",
    "populate",
    "template",
    "browser",
    "style",
    "formatting",
    "encryption",
    "password"
  ],
  "main": "lib/XlsxPopulate.js",
  "browser": {
    "XlsxPopulate": "./browser/xlsx-populate.js"
  },
  "scripts": {
    "test": "jasmine JASMINE_CONFIG_PATH=test/unit/jasmine.json && npm run e2e-parse",
    "e2e-generate": "jasmine JASMINE_CONFIG_PATH=test/e2e-generate/jasmine.json",
    "e2e-parse": "jasmine JASMINE_CONFIG_PATH=test/e2e-parse/jasmine.json",
<<<<<<< HEAD
    "docs": "gulp docs"
=======
    "test:windows": "npm-run-all test e2e-parse e2e-generate"
>>>>>>> cc2bc39d
  },
  "author": "Dave T. Johnson <dave@dtjohnson.net>",
  "contributors": [
    "Eddie Corrigall <eddiecorrigall@gmail.com>",
    "Alan Doyle <alandoyle95@gmail.com>"
  ],
  "license": "MIT",
  "dependencies": {
    "cfb": "^1.1.0",
    "jszip": "^3.1.5",
    "lodash": "^4.17.11",
    "sax": "^1.2.4"
  },
  "repository": {
    "type": "git",
    "url": "https://github.com/dtjohnson/xlsx-populate.git"
  },
  "bugs": "https://github.com/dtjohnson/xlsx-populate/issues",
  "devDependencies": {
    "babel-core": "^6.26.3",
    "babel-preset-env": "^1.7.0",
    "babelify": "^8.0.0",
    "browserify": "^16.2.3",
    "edge-js": "^10.3.1",
    "glob": "^7.1.3",
    "gulp": "^3.9.1",
    "gulp-eslint": "^4.0.2",
    "gulp-rename": "^1.4.0",
    "gulp-sourcemaps": "^2.6.4",
    "gulp-uglify": "^3.0.1",
    "jasmine": "^3.3.1",
    "jsdoc-to-markdown": "^4.0.1",
    "jsondiffpatch": "^0.3.11",
    "karma": "^2.0.5",
    "karma-browserify": "^5.3.0",
    "karma-chrome-launcher": "^2.2.0",
    "karma-firefox-launcher": "^1.1.0",
    "karma-ie-launcher": "^1.0.0",
    "karma-jasmine": "^1.1.2",
    "markdown-include": "^0.4.3",
    "markdown-toc": "^1.2.0",
<<<<<<< HEAD
    "proxyquire": "^2.1.0",
=======
    "npm-run-all": "^4.1.5",
    "proxyquire": "^2.0.1",
>>>>>>> cc2bc39d
    "proxyquire-universal": "^1.0.8",
    "proxyquireify": "^3.2.1",
    "replacestream": "^4.0.3",
    "run-sequence": "^2.2.1",
    "uglify-js": "^3.4.9",
    "vinyl-buffer": "^1.0.1",
    "vinyl-source-stream": "^2.0.0",
    "watchify": "^3.11.0"
  }
}<|MERGE_RESOLUTION|>--- conflicted
+++ resolved
@@ -24,11 +24,8 @@
     "test": "jasmine JASMINE_CONFIG_PATH=test/unit/jasmine.json && npm run e2e-parse",
     "e2e-generate": "jasmine JASMINE_CONFIG_PATH=test/e2e-generate/jasmine.json",
     "e2e-parse": "jasmine JASMINE_CONFIG_PATH=test/e2e-parse/jasmine.json",
-<<<<<<< HEAD
+    "test:windows": "npm-run-all test e2e-parse e2e-generate",
     "docs": "gulp docs"
-=======
-    "test:windows": "npm-run-all test e2e-parse e2e-generate"
->>>>>>> cc2bc39d
   },
   "author": "Dave T. Johnson <dave@dtjohnson.net>",
   "contributors": [
@@ -70,12 +67,8 @@
     "karma-jasmine": "^1.1.2",
     "markdown-include": "^0.4.3",
     "markdown-toc": "^1.2.0",
-<<<<<<< HEAD
+    "npm-run-all": "^4.1.5",
     "proxyquire": "^2.1.0",
-=======
-    "npm-run-all": "^4.1.5",
-    "proxyquire": "^2.0.1",
->>>>>>> cc2bc39d
     "proxyquire-universal": "^1.0.8",
     "proxyquireify": "^3.2.1",
     "replacestream": "^4.0.3",
